--- conflicted
+++ resolved
@@ -45,13 +45,9 @@
           '_' + df.loc[:,'Fueltype'].map(fueltype_to_abbrev())
     df.loc[(df['Fueltype']=='Wind') & (df['Technology'].str.contains('offshore', case=False)),'TimesType'] += 'F'
     df.loc[(df['Fueltype']=='Wind') & (df['Technology'].str.contains('offshore', case=False)==False),'TimesType'] += 'N'
-<<<<<<< HEAD
     df.loc[(df['Fueltype']=='Solar') & (df['Technology'].str.contains('CSP', case=False)),'TimesType'] += 'CST'
     df.loc[(df['Fueltype']=='Solar') & (df['Technology'].str.contains('CSP', case=False)==False),'TimesType'] += 'SPV'
     df.loc[(df['Fueltype']=='Natural Gas') & (df['Technology'].str.contains('CCGT', case=False)),'TimesType'] += '-CCGT'       
-=======
-    df.loc[(df['Fueltype']=='Natural Gas') & (df['Technology'].str.contains('CCGT', case=False)),'TimesType'] += '-CCGT'
->>>>>>> 67308c1c
     df.loc[(df['Fueltype']=='Natural Gas') & (df['Technology'].str.contains('CCGT', case=False)==False)\
            & (df['Technology'].str.contains('OCGT', case=False)),'TimesType'] += '-OCGT'
     df.loc[(df['Fueltype']=='Natural Gas') & (df['Technology'].str.contains('CCGT', case=False)==False)\
