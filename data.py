--- conflicted
+++ resolved
@@ -616,12 +616,8 @@
     wepp.loc[wepp.Utype.isin(ccgt_pattern), 'Technology'] = 'CCGT'
     wepp.loc[wepp.Utype.isin(ocgt_pattern), 'Technology'] = 'OCGT'
     wepp.loc[wepp.Utype.isin(st_pattern), 'Technology'] = 'Steam Turbine'
-<<<<<<< HEAD
     wepp.loc[(wepp.Fueltype=='Solar')&(wepp.Utype.isin(st_pattern)), 'Technology'] = 'CSP'
     wepp.loc[wepp.Utype.isin(ic_pattern), 'Technology'] = 'Combustion Engine'    
-=======
-    wepp.loc[wepp.Utype.isin(ic_pattern), 'Technology'] = 'Combustion Engine'
->>>>>>> 67308c1c
     wepp.loc[wepp.Utype=='WTG', 'Technology'] = 'Onshore'
     wepp.loc[wepp.Utype=='WTG/O', 'Technology'] = 'Offshore'
     # Derive the SET column
