--- conflicted
+++ resolved
@@ -16,10 +16,6 @@
     author_email='hofmann@fias.uni-frankfurt.de',
     description='Toolset for generating and managing Power Plant Data',
     long_description=long_description,
-<<<<<<< HEAD
-    long_description_content_type='text/markdown',
-=======
->>>>>>> b442194d
     url='https://github.com/FRESNA/powerplantmatching',
     license='GPLv3',
 #    packages=find_packages(include='matching_analysis'),
