--- conflicted
+++ resolved
@@ -46,13 +46,6 @@
 pip install powerplantmatching
 ```
 
-<<<<<<< HEAD
-or using conda 
-
-```bash 
-conda install -c conda-forge powerplantmatching
-```
-=======
 or conda (as long as the package is not yet in the conda-forge channel)
 
 ```bash
@@ -66,7 +59,6 @@
 ```bash 
 conda install -c conda-forge powerplantmatching
 ``` -->
->>>>>>> b442194d
 
 
 ## Get the Data
@@ -79,19 +71,11 @@
 
 which will parse and store the [actual dataset of powerplants of this repository](https://raw.githubusercontent.com/FRESNA/powerplantmatching/master/matched_data_red.csv
 ). Setting `from_url=False` (default) will load all the necessary data files and combine them. Note that this might take some minutes.   
-<<<<<<< HEAD
 
 
 The resulting dataset compared with the capacity statistics provided by the [ENTSOE SO&AF](https://data.open-power-system-data.org/national_generation_capacity/2019-02-22):
 
-![Capacity statistics comparison](https://raw.githubusercontent.com/FRESNA/powerplantmatching/v0.4.1/matching_analysis/factor_plot_Matched%20Data.png)
-=======
-
-
-The resulting dataset compared with the capacity statistics provided by the [ENTSOE SO&AF](https://data.open-power-system-data.org/national_generation_capacity/2019-02-22):
-
 ![Capacity statistics comparison](https://raw.githubusercontent.com/FRESNA/powerplantmatching/master/matching_analysis/factor_plot_Matched%20Data.png)
->>>>>>> b442194d
 
 
 
@@ -112,34 +96,13 @@
 - **projectID**			- Immutable identifier of the power plant
 
 
-<<<<<<< HEAD
 
 ### Where is the data stored?
 
 All data files of the package will be stored in the folder given by `pm.core.package_config['data_dir']`
 
 
-=======
-
-### Where is the data stored?
-
-All data files of the package will be stored in the folder given by `pm.core.package_config['data_dir']`
-
->>>>>>> b442194d
-
-## Make your own configuration
-
-<<<<<<< HEAD
-
-You have the option to easily manipulate the resulting data modifying the global configuration. Just save the [config.yaml file](https://github.com/FRESNA/powerplantmatching/blob/v0.4.1/powerplantmatching/package_data/config.yaml) as **~/.powerplantmatching_config.yaml**  manually or for linux users 
-
-```bash
-wget -O ~/.powerplantmatching_config.yaml https://raw.githubusercontent.com/FRESNA/powerplantmatching/v0.4.1/powerplantmatching/package_data/config.yaml
-```
-
-and change the **.powerplantmaching_config.yaml** file according to your wishes. Thereby you can
-
-=======
+
 ## Make your own configuration
 
 
@@ -150,39 +113,23 @@
 ```
 
 and change the **.powerplantmaching_config.yaml** file according to your wishes. Thereby you can
->>>>>>> b442194d
+
 
 <!-- 2. Modify the configuration in your python session. When import powerplantmachting you can load and modify the configuration that the package should use, e.g.
 
-<<<<<<< HEAD
 	```python
 	import powerplantmatching as pm
 	config = pm.
 	``` -->
 
-=======
-<!-- 2. Modify the configuration in your python session. When import powerplantmachting you can load and modify the configuration that the package should use, e.g.
-
-	```python
-	import powerplantmatching as pm
-	config = pm.
-	``` -->
-
->>>>>>> b442194d
 
 - determine the global set of **countries** and **fueltypes**
 
 - determine which data sources to combine and which data sources should completely be contained in the final dataset
 
-<<<<<<< HEAD
-- individually filter data sources via [pandas.DataFrame.query](http://pandas.pydata.org/pandas-docs/stable/indexing.html#the-query-method) statements set as an argument of data source name. See the default  [config.yaml file](https://github.com/FRESNA/powerplantmatching/blob/v0.4.1/powerplantmatching/package_data/config.yaml) as an example
-
-
-=======
 - individually filter data sources via [pandas.DataFrame.query](http://pandas.pydata.org/pandas-docs/stable/indexing.html#the-query-method) statements set as an argument of data source name. See the default  [config.yaml file](https://github.com/FRESNA/powerplantmatching/blob/master/powerplantmatching/package_data/config.yaml) as an example
 
 
->>>>>>> b442194d
 Optionally you can:
  
 
