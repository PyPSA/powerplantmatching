name: Deploy release

on:
  push:
    tags:
    - v*.*.*

jobs:
  build-n-publish:
    name: Build and publish Python 🐍 distributions 📦 to PyPI and TestPyPI
    runs-on: ubuntu-latest

    steps:
    - uses: actions/checkout@master
    - name: Set up Python 3.9
      uses: actions/setup-python@v1
      with:
        python-version: 3.9

    - name: Install pypa/build
      run: >-
        python -m
        pip install
        build
        --user
    - name: Build a binary wheel and a source tarball
      run: >-
        python -m
        build
        --sdist
        --wheel
        --outdir dist/
        .

  update-dataset:
    name: Update powerplants.csv in repository
    runs-on: ubuntu-latest
    steps:
    - uses: actions/checkout@v2
      with:
        ref: master

    - name: Fetch all history for all tags and branches (necessary for setuptools_scm)
      run: git fetch --prune --unshallow
    
    - name: Set up Python
      uses: actions/setup-python@v2
      with:
<<<<<<< HEAD
        python-version: 3.9
    
    - name: Install package
      run: |
        python -m pip install --upgrade pip
        pip install .[dev]

    - name: Create dataset
      run: |
        import powerplantmatching as pm
        df = pm.powerplants(update=True)
        df.to_csv("powerplants.csv", index_label="id")
      shell: python

    - name: Commit and push changes
      run: |
        git config --global user.email "41898282+github-actions[bot]@users.noreply.github.com"
        git config --global user.name "github-actions[bot]"
        git checkout master
        git pull origin master
        git add powerplants.csv
        git commit -m '[github-actions.ci] auto update `powerplants.csv`' || exit 0 
        git push origin master
      env:
        GITHUB_TOKEN: ${{ secrets.GITHUB_TOKEN }}
=======
        user: __token__
        password: ${{ secrets.PYPI_TOKEN }}
>>>>>>> f58d5e09
<|MERGE_RESOLUTION|>--- conflicted
+++ resolved
@@ -46,7 +46,6 @@
     - name: Set up Python
       uses: actions/setup-python@v2
       with:
-<<<<<<< HEAD
         python-version: 3.9
     
     - name: Install package
@@ -71,8 +70,4 @@
         git commit -m '[github-actions.ci] auto update `powerplants.csv`' || exit 0 
         git push origin master
       env:
-        GITHUB_TOKEN: ${{ secrets.GITHUB_TOKEN }}
-=======
-        user: __token__
-        password: ${{ secrets.PYPI_TOKEN }}
->>>>>>> f58d5e09
+        GITHUB_TOKEN: ${{ secrets.GITHUB_TOKEN }}