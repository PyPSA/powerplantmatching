# -*- coding: utf-8 -*-
# Copyright 2015-2016 Fabian Hofmann (FIAS), Jonas Hoersch (FIAS)

# This program is free software; you can redistribute it and/or
# modify it under the terms of the GNU General Public License as
# published by the Free Software Foundation; either version 3 of the
# License, or (at your option) any later version.

# This program is distributed in the hope that it will be useful,
# but WITHOUT ANY WARRANTY; without even the implied warranty of
# MERCHANTABILITY or FITNESS FOR A PARTICULAR PURPOSE.  See the
# GNU General Public License for more details.

# You should have received a copy of the GNU General Public License
# along with this program.  If not, see <http://www.gnu.org/licenses/>.
"""
Collection of power plant data bases and statistical data
"""

from __future__ import print_function, absolute_import

import os
import sys
import xlrd
import numpy as np
import pandas as pd
import requests
import xml.etree.ElementTree as ET
import re
import pycountry
import logging
from textwrap import dedent
from six.moves import reduce

from .config import get_config
from .cleaning import (gather_fueltype_info, gather_set_info,
                       gather_technology_info, clean_powerplantname,
                       clean_technology)
from .utils import (parse_Geoposition, _data, _data_in, correct_manually)
from .heuristics import scale_to_net_capacities
from six import iteritems, string_types

logger = logging.getLogger(__name__)
text = str if sys.version_info >= (3, 0) else unicode
cget = pycountry.countries.get
net_caps = get_config()['display_net_caps']
data_config = {}


def OPSD(rawEU=False, rawDE=False,
         statusDE=['operating', 'reserve', 'special_case'],
         config=None):
    """
    Return standardized OPSD (Open Power Systems Data) database with
    target column names and fueltypes.

    Parameters
    ----------

    rawEU : Boolean, default False
        Whether to return the raw EU (=non-DE) database.
    rawDE : Boolean, default False
        Whether to return the raw DE database.
    statusDE : list
        Filter DE entries by operational status ['operating', 'shutdown',
        'reserve', etc.]
    """
    if config is None:
        config = get_config()

    opsd_EU = pd.read_csv(data_config['OPSD']['source_file'][0],
                          na_values=' ', encoding='utf-8')
    opsd_DE = pd.read_csv(data_config['OPSD']['source_file'][1],
                          na_values=' ', encoding='utf-8')
    if rawEU and rawDE:
        raise(NotImplementedError('''
                It is not possible to show both DE and EU raw databases at the
                same time as they have different formats. Choose only one!
                '''))
    if rawEU:
        return opsd_EU
    if rawDE:
        return opsd_DE
    opsd_EU.columns = opsd_EU.columns.str.title()
    opsd_EU.rename(columns={'Lat': 'lat',
                            'Lon': 'lon',
                            'Energy_Source': 'Fueltype',
                            'Commissioned': 'YearCommissioned',
                            'Source': 'File'},
                   inplace=True)
    opsd_EU.loc[:, 'Retrofit'] = opsd_EU.YearCommissioned
    opsd_EU.loc[:, 'projectID'] = 'OEU' + opsd_EU.index.astype(str)
    opsd_EU = opsd_EU.reindex(columns=config['target_columns'])
    opsd_DE.columns = opsd_DE.columns.str.title()
    # If BNetzA-Name is empty replace by company, if this is empty by city.
    opsd_DE.Name_Bnetza.fillna(opsd_DE.Company, inplace=True)
    opsd_DE.Name_Bnetza.fillna(opsd_DE.City, inplace=True)
    opsd_DE.rename(columns={'Lat': 'lat',
                            'Lon': 'lon',
                            'Name_Bnetza': 'Name',
                            'Energy_Source_Level_2': 'Fueltype',
                            'Type': 'Set',
                            'Country_Code': 'Country',
                            'Capacity_Net_Bnetza': 'Capacity',
                            'Commissioned': 'YearCommissioned',
                            'Source': 'File'},
                   inplace=True)
    opsd_DE['Fueltype'].fillna(opsd_DE['Energy_Source_Level_1'], inplace=True)
    opsd_DE['Retrofit'].fillna(opsd_DE['YearCommissioned'], inplace=True)
    opsd_DE['projectID'] = opsd_DE['Id']
    if statusDE is not None:
        opsd_DE = opsd_DE.loc[opsd_DE.Status.isin(statusDE)]
    opsd_DE = opsd_DE.reindex(columns=config['target_columns'])
    return (pd.concat([opsd_EU, opsd_DE], ignore_index=True)
            .replace(dict(Fueltype={'Biomass and biogas': 'Bioenergy',
                                    # Fossil fuels MUST NOT be set to 'Other',
                                    # because 'Other' would be kept in final
                                    # dataset due to OPSD's high reliabiliy
                                    # score. Thus -> Leave this as np.nan!
                                    'Fossil fuels': np.nan,
                                    'Mixed fossil fuels': 'Other',
                                    'Natural gas': 'Natural Gas',
                                    'Non-renewable waste': 'Waste',
                                    'Other bioenergy and renewable waste':
                                        'Bioenergy',
                                    'Other or unspecified energy sources':
                                        'Other',
                                    'Other fossil fuels': 'Other',
                                    'Other fuels': 'Other'},
                          Set={'IPP': 'PP'}))
            .replace({'Country': {'UK': u'GB', '[ \t]+|[ \t]+$.': ''}},
                     regex=True)  # UK->GB, strip whitespace
            .assign(Name=lambda df: df.Name.str.title().str.strip(),
                    Fueltype=lambda df: df.Fueltype.str.title().str.strip(),
                    Country=lambda df: (pd.Series(df.Country.apply(
                                        lambda c: cget(alpha_2=c).name),
                                        index=df.index).str.title()))
<<<<<<< HEAD
=======
            # .pipe(gather_technology_info)
            .loc[lambda df: df.Country.isin(config['target_countries'])]
            .loc[lambda df: df.Fueltype.isin(config['target_fueltypes'])]
>>>>>>> bf219d25
            .pipe(gather_set_info)
            .pipe(clean_technology)
            .reset_index(drop=True)
            .pipe(scale_to_net_capacities,
                  (not data_config['OPSD']['net_capacity']))
            .pipe(correct_manually, 'OPSD', config=config)
            )


data_config['OPSD'] = {'read_function': OPSD,
                       'reliability_score': 5,
                       'net_capacity': True,
                       'source_file':
                           [_data_in('conventional_power_plants_EU.csv'),
                            _data_in('conventional_power_plants_DE.csv')]}


def GEO(raw=False, config=None):
    """
    Return standardized GEO database with target column names and fueltypes.

    """
    if config is None:
        config = get_config()

    def read_globalenergyobservatory():
        import pandas as pd
        import sqlite3

        db = sqlite3.connect(data_config['GEO']['source_file'])

        cur = db.execute(
            "select"
            "   GEO_Assigned_Identification_Number, "
            "   name, type, Type_of_Plant_rng1 , Type_of_Fuel_rng1_Primary, "
            "   Type_of_Fuel_rng2_Secondary,"
            "   country, design_capacity_mwe_nbr, "
            "   Year_Project_Commissioned, Year_Rng1_yr1, "
            "   CAST(longitude_start AS REAL) as lon,"
            "   CAST(latitude_start AS REAL) as lat "
            "from"
            "   powerplants "
            "where"
            "   status_of_plant_itf=='Operating Fully' and"
            "   design_capacity_mwe_nbr > 0"
        )

        return pd.DataFrame(cur.fetchall(),
                            columns=["projectID", "Name", "Fueltype",
                                     "Technology", "FuelClassification1",
                                     "FuelClassification2", "Country",
                                     "Capacity", "YearCommissioned",
                                     "Retrofit", "lon", "lat"])
    geo = read_globalenergyobservatory()
    if raw:
        return geo
    geo = geo.assign(Retrofit=geo.Retrofit.astype(float),
                     projectID='GEO' + geo.projectID.astype(str),
                     YearCommissioned=(
                             geo.YearCommissioned.astype(text)
                             .str.replace("[a-zA-Z]", '')
                             .str.replace("[^0-9.]", " ")
                             .str.split(' ')
                             .str[0].replace('', np.nan)
                             .str.slice(0, 4)
                             .astype(float)
                             .fillna(geo.Retrofit)))
    geo.loc[lambda x: x.projectID == 'GEO42367', 'YearCommissioned'] = 1936
    geo.loc[:, 'Retrofit'] = geo.Retrofit.fillna(
            geo.YearCommissioned)
    return (geo
            .loc[lambda df: df.Country.isin(config['target_countries'])]
            .replace({col: {'Gas': 'Natural Gas'}
                      for col in {'Fueltype', 'FuelClassification1',
                                  'FuelClassification2'}})
            .loc[lambda df: df.Fueltype.isin(config['target_fueltypes'])]
            .pipe(gather_fueltype_info, search_col=['FuelClassification1'])
            .pipe(gather_technology_info, search_col=['FuelClassification1'],
                  config=config)
            .pipe(gather_set_info)
            .pipe(clean_powerplantname)
            .pipe(clean_technology, generalize_hydros=True)
            .pipe(scale_to_net_capacities,
                  (not data_config['GEO']['net_capacity']))
            .pipe(correct_manually, 'GEO', config=config))


data_config['GEO'] = {'read_function': GEO,
                      'aggregated_units': True,
                      'reliability_score': 3,
                      'net_capacity': False,
                      'source_file': _data_in('global_energy_observatory'
                                              '_power_plants.sqlite')}


def CARMA(raw=False, config=None):
    """
    Return standardized Carma database with target column names and fueltypes.
    Only includes powerplants with capacity > 4 MW.
    """
    if config is None:
        config = get_config()

    carmadata = pd.read_csv(data_config['CARMA']['source_file'],
                            encoding='utf-8', low_memory=False)
    if raw:
        return carmadata

    return (carmadata
            .rename(columns={'Geoposition': 'Geoposition',
                             'cap': 'Capacity',
                             'city': 'location',
                             'country': 'Country',
                             'fuel1': 'Fueltype',
                             'lat': 'lat',
                             'lon': 'lon',
                             'plant': 'Name',
                             'plant.id': 'projectID'})
<<<<<<< HEAD
            .assign(projectID=lambda df: 'CARMA' + df.projectID.astype(str))
            # .loc[lambda df: df.Capacity > 3]
=======
>>>>>>> bf219d25
            .loc[lambda df: df.Country.isin(config['target_countries'])]
            .replace(dict(Fueltype={'COAL': 'Hard Coal',
                                    'WAT': 'Hydro',
                                    'FGAS': 'Natural Gas',
                                    'NUC': 'Nuclear',
                                    'FLIQ': 'Oil',
                                    'WIND': 'Wind',
                                    'EMIT': 'Other',
                                    'GEO': 'Geothermal',
                                    'WSTH': 'Waste',
                                    'SUN': 'Solar',
                                    'BLIQ': 'Bioenergy',
                                    'BGAS': 'Bioenergy',
                                    'BSOL': 'Bioenergy',
                                    'OTH': 'Other'}))
            .loc[lambda df: df.Fueltype.isin(config['target_fueltypes'])]
            .pipe(clean_powerplantname)
            .pipe(gather_technology_info, config=config)
            .pipe(gather_set_info)
            .pipe(clean_technology)
            .drop_duplicates()
            .pipe(scale_to_net_capacities,
                  (not data_config['CARMA']['net_capacity']))
            .pipe(correct_manually, 'CARMA', config=config))


data_config['CARMA'] = {'read_function': CARMA,
                        'reliability_score': 1, 'net_capacity': False,
                        'source_file':
                            _data_in('Full_CARMA_2009_Dataset_1.csv')}


def IWPDCY(config=None):
    """
    This data is not yet available. Was extracted manually from
    the 'International Water Power & Dam Country Yearbook'.
    """
    if config is None:
        config = get_config()

<<<<<<< HEAD
    return (pd.read_csv(data_config['IWPDCY']['source_file'],
                        encoding='utf-8', index_col='id')
            .pipe(gather_set_info)
            .assign(File='IWPDCY.csv',
                    projectID=lambda df: 'IWPDCY' + df.index.astype(str))
            .pipe(correct_manually, 'IWPDCY', config=config))
=======
    fn = 'IWPDCY.csv'
    IWPDCY = (pd.read_csv(_data_in(fn), encoding='utf-8', index_col='id')
                .reindex(columns=config['target_columns'])
                .loc[lambda df: df.Fueltype.isin(config['target_fueltypes'])]
                .loc[lambda df: df.Country.isin(config['target_countries'])]
                .pipe(gather_set_info)
                .assign(File=fn,
                        projectID=lambda df: 'IWPDCY{}'.format(df.index)))
    return IWPDCY
>>>>>>> bf219d25


data_config['IWPDCY'] = {'read_function': IWPDCY,
                         'aggregated_units': True,
                         'reliability_score': 3,
                         'source_file': _data_in('IWPDCY.csv')}


def Capacity_stats(raw=False, level=2, config=None, **selectors):
    """
    Standardize the entsoe database for statistical use.

    Parameters
    ----------
    year : int
        Year of the data (range usually 2013-2017)
        (defaults to 2016)
    source : str
        Which statistics source from
        {'entsoe SO&AF', 'entsoe Statistics', 'EUROSTAT', ...}
        (defaults to 'entsoe SO&AF')

    Returns
    -------
    df : pd.DataFrame
         Capacity statistics per country and fuel-type
    """
    if config is None:
        config = get_config()

    opsd_aggregated = pd.read_csv(
            _data_in('national_generation_capacity_stacked.csv'),
            encoding='utf-8', index_col=0)

    selectors.setdefault('year', 2016)
    selectors.setdefault('source', 'entsoe SO&AF')

    if raw:
        return opsd_aggregated
    entsoedata = (opsd_aggregated
                  [lambda df: reduce(lambda x, y: x & y,
                                     (df[k] == v
                                      for k, v in iteritems(selectors)
                                      if v is not None),
                                     df['energy_source_level_%d' % level])]
                  .assign(country=lambda df: (pd.Series(df.country.apply(
                                              lambda c: cget(alpha_2=c).name),
                                              index=df.index).str.title()))
                  .replace(dict(country={'Czechia': 'Czech Republic'}))
                  .loc[lambda df: df.country.isin(config['target_countries'])]
                  .rename(columns={'technology': 'Fueltype'})
                  .replace(dict(Fueltype={
                          'Bioenergy and other renewable fuels': 'Bioenergy',
                          'Bioenergy and renewable waste': 'Waste',
                          'Coal derivatives': 'Hard Coal',
                          'Differently categorized fossil fuels': 'Other',
                          'Differently categorized renewable energy sources':
                          'Other',
                          'Hard coal': 'Hard Coal',
                          'Mixed fossil fuels': 'Other',
                          'Natural gas': 'Natural Gas',
                          'Other or unspecified energy sources': 'Other',
                          'Tide, wave, and ocean': 'Other'}))
                  .loc[lambda df: df.Fueltype.isin(config['target_fueltypes'])]
                  )
    entsoedata.columns = entsoedata.columns.str.title()
    return entsoedata


def Capacity_stats_factsheet(config=None):
    if config is None:
        config = get_config()

    df = pd.read_csv(_data_in('entsoe_factsheet.csv'), encoding='utf-8')
    return (df.replace(dict(Country={'Czechia': 'Czech Republic'}))
              .loc[lambda df: df.Country.isin(config['target_countries'])]
              .replace(dict(Fueltype={'Gas': 'Natural Gas',
                                      'Biomass': 'Bioenergy'}))
              .loc[lambda df: df.Fueltype.isin(config['target_fueltypes'])])


def GPD(raw=False, filter_other_dbs=True, config=None):
    """
    Importer for the `Global Power Plant Database`.
    """
    if raw:
        return pd.read_csv(_data_in('global_power_plant_database.csv'),
                           encoding='utf-8')

    if config is None:
        config = get_config()

    if filter_other_dbs:
        other_dbs = ['GEODB', 'CARMA', 'Open Power System Data']
    else:
        other_dbs = []
    return (pd.read_csv(data_config['GPD']['source_file'],
                        encoding='utf-8')
            [lambda df: (df.country_long.isin(config['target_countries']) &
                         ~df.geolocation_source.isin(other_dbs))]
            .rename(columns=lambda x: x.title())
            .assign(Country=lambda df: df['Country_Long'],
                    Retrofit=lambda df: df['Commissioning_Year'])
            .rename(columns={'Fuel1': 'Fueltype',
                             'Latitude': 'lat',
                             'Longitude': 'lon',
                             'Capacity_Mw': 'Capacity',
                             'Commissioning_Year': 'YearCommissioned',
                             'Source': 'File'
                             })
            .replace(dict(Fueltype={'Coal': 'Hard Coal',
                                    'Biomass': 'Bioenergy',
                                    'Gas': 'Natural Gas',
                                    'Wave and Tidal': 'Other'}))
            .loc[lambda df: df.Fueltype.isin(config['target_fueltypes'])]
            .reindex(columns=config['target_columns'])
            .pipe(gather_technology_info, config=config)
            .pipe(gather_set_info)
            .pipe(clean_powerplantname)
            .assign(projectID=lambda df: 'GPD' + df.index.astype(str))
            .pipe(correct_manually, 'GPD', config=config)
            )


data_config['GPD'] = {'read_function': GPD,
                      'aggregated_units': False,
                      'reliability_score':  3,
                      'source_file': _data_in('global_power_'
                                              'plant_database.csv')}


def WRI(**kwargs):
    logger.warning("'WRI' deprecated soon, please use GPD instead")
    return GPD(**kwargs)


def ESE(raw=False, config=None):
    """
    This database is not given within the repository because of its
    restrictive license.
    Get it by clicking 'Export Data XLS' on https://goo.gl/gVMwKJ and
    put the downloaded 'projects.xls' file into
    /path/to/powerplantmatching/data/in/.


    Parameters
    ----------
    update : Boolean, Default False
        Wether to update the database according to the database given in path
    path : str
        location of the downloaded projects.xls file

    """
    if config is None:
        config = get_config()

    path = data_config['ESE']['source_file']

    assert os.path.exists(path), dedent('''
        The ESE database has not been cached in your local repository, yet.
        Due to copyright issues it cannot be downloaded automatically.
        Get it by clicking 'Export Data XLS' on https://goo.gl/gVMwKJ and
        put the downloaded 'projects.xls' file into
        /path/to/powerplantmatching/data/in/.
        ''').format(path)

    book = xlrd.open_workbook(path)
    sheet = book.sheets()[0]
    col_longitude = sheet.row_values(0).index('Longitude')
    for row in sheet._cell_types:
        if row[col_longitude] == 3:
            row[col_longitude] = 2

    data = pd.read_excel(book, na_values=u'n/a', engine='xlrd')
    if raw:
        return data
    return (data
            .rename(columns={'Project Name': 'Name',
                             'Technology Type': 'Technology',
                             'Longitude': 'lon',
                             'Latitude': 'lat',
                             'Technology Type Category 2': 'Fueltype'})
            .assign(Set='Store',
                    File='energy_storage_exchange',
                    projectID=data.index.values,
                    Capacity=data['Rated Power in kW']/1e3,
                    YearCommissioned=pd.DatetimeIndex(
                            data['Commissioning Date']).year,
                    Retrofit=pd.DatetimeIndex(
                            data['Commissioning Date']).year)
            [lambda df: (df.Status == 'Operational') &
                        (df.Country.isin(config['target_countries']))]
            .pipe(clean_powerplantname)
            .pipe(clean_technology, generalize_hydros=True)
            .replace(dict(Fueltype={u'Electro-chemical': 'Battery',
                                    u'Pumped Hydro Storage': 'Hydro'}))
<<<<<<< HEAD
=======
            .loc[lambda df: df.Fueltype.isin(config['target_fueltypes'])]
            .reindex(columns=config['target_columns'])
>>>>>>> bf219d25
            .reset_index(drop=True)
            .assign(projectID=lambda df: 'ESE' + df.projectID.astype(str))
            .pipe(correct_manually, 'ESE', config=config))


data_config['ESE'] = {'read_function': ESE,
                      'reliability_score': 6,
                      'source_file': _data_in('projects.xls')}


def ENTSOE(update=False, raw=False, entsoe_token=None, config=None):
    """
    Returns the list of installed generators provided by the ENTSO-E
    Trasparency Project. Geographical information is not given.
    If update=True, the dataset is parsed through a request to
    'https://transparency.entsoe.eu/generation/r2/\
    installedCapacityPerProductionUnit/show',
    Internet connection requiered. If raw=True, the same request is done, but
    the unprocessed data is returned.

    Parameters
    ----------
    update : Boolean, Default False
        Whether to update the database through a request to the ENTSO-E
        transparency plattform
    raw : Boolean, Default False
        Whether to return the raw data, obtained from the request to
        the ENTSO-E transparency platform
    entsoe_token: String
        Security token of the ENTSO-E Transparency platform

    Note: For obtaining a security token refer to section 2 of the
    RESTful API documentation of the ENTSOE-E Transparency platform
    https://transparency.entsoe.eu/content/static_content/Static%20content/
    web%20api/Guide.html#_authentication_and_authorisation
    """
    if config is None:
        config = get_config()

    if update or raw:
        if config['entsoe_token'] is not np.nan:
            entsoe_token = config['entsoe_token']
        assert entsoe_token is not None, "entsoe_token is missing"

        def full_country_name(l):
            def pycountry_try(c):
                try:
                    return pycountry.countries.get(alpha_2=c).name
                except KeyError:
                    return None
            if isinstance(l, string_types):
                return filter(None, [pycountry_try(l)])
            else:  # iterable
                return filter(None, [pycountry_try(country) for country in l])

        domains = pd.read_csv(_data('in/entsoe-areamap.csv'), sep=';',
                              header=None)
        # Search for Country abbreviations in each Name
        pattern = '|'.join(('(?i)'+x) for x in config['target_countries'])
        domains = domains.assign(Country=domains[1]
                                 .str.findall(pattern)
                                 .str.join(', '))
        found = (domains[1]
                 .replace('[0-9]', '', regex=True)
                 .str.split(' |,|\+|\-')
                 .apply(full_country_name).str.join(sep=', ')
                 .str.findall(pattern)
                 .str.join(sep=', ').str.strip())
        domains.Country = (domains.loc[:, 'Country'].fillna('')
                           .str.cat(found.fillna(''), sep=', ')
                           .str.replace('^ ?, ?|, ?$', '').str.strip())
        domains.Country.replace('', np.NaN, inplace=True)
        domains.Country = (domains.loc[domains.Country.notnull(), 'Country']
                           .apply(lambda x:
                                  ', '.join(list(set(x.split(', '))))))
        fdict = {'A03': 'Mixed',
                 'A04': 'Generation',
                 'A05': 'Load',
                 'B01': 'Biomass',
                 'B02': 'Lignite',  # 'Fossil Brown coal/Lignite',
                 'B03': 'Fossil Coal-derived gas',
                 'B04': 'Fossil Gas',
                 'B05': 'Fossil Hard coal',
                 'B06': 'Fossil Oil',
                 'B07': 'Fossil Oil shale',
                 'B08': 'Fossil Peat',
                 'B09': 'Geothermal',
                 'B10': 'Hydro Pumped Storage',
                 'B11': 'Hydro Run-of-river and poundage',
                 'B12': 'Hydro Water Reservoir',
                 'B13': 'Marine',
                 'B14': 'Nuclear',
                 'B15': 'Other renewable',
                 'B16': 'Solar',
                 'B17': 'Waste',
                 'B18': 'Wind Offshore',
                 'B19': 'Wind Onshore',
                 'B20': 'Other'}

        level1 = ['registeredResource.name', 'registeredResource.mRID']
        level2 = ['voltage_PowerSystemResources.highVoltageLimit', 'psrType']
        level3 = ['quantity']

        def namespace(element):
            m = re.match('\{.*\}', element.tag)
            return m.group(0) if m else ''

        def attribute(etree_sel):
            return etree_sel.text

        entsoe = pd.DataFrame()
        for i in domains.index[domains.Country.notnull()]:
            logger.info("Fetching power plants for domain %s (%s)",
                        domains.loc[i, 0],
                        domains.loc[i, 'Country'])

            # https://transparency.entsoe.eu/content/static_content/
            # Static%20content/web%20api/Guide.html_generation_domain
            ret = requests.get('https://transparency.entsoe.eu/api',
                               params=dict(securityToken=entsoe_token,
                                           documentType='A71',
                                           processType='A33',
                                           In_Domain=domains.loc[i, 0],
                                           periodStart='201512312300',
                                           periodEnd='201612312300'))
            try:
                # Create an ElementTree object
                etree = ET.fromstring(ret.content)
            except ET.ParseError:
                # hack for dealing with unencoded '&' in ENTSOE-API
                etree = ET.fromstring(re.sub(r'&(?=[^;]){6}', r'&amp;',
                                             ret.text).encode('utf-8'))
            ns = namespace(etree)
            df = pd.DataFrame(columns=level1+level2+level3+['Country'])
            for arg in level1:
                df[arg] = [attribute(e) for e in
                           etree.findall('*/%s%s' % (ns, arg))]
            for arg in level2:
                df[arg] = [attribute(e) for e in
                           etree.findall('*/*/%s%s' % (ns, arg))]
            for arg in level3:
                df[arg] = [attribute(e) for e in
                           etree.findall('*/*/*/%s%s' % (ns, arg))]
            df['Country'] = domains.loc[i, 'Country']
            logger.info("Received data on %d power plants", len(df))
            entsoe = entsoe.append(df, ignore_index=True)
        if raw:
            return entsoe

        entsoe = (entsoe
                  .rename(columns={'psrType': 'Fueltype',
                                   'quantity': 'Capacity',
                                   'registeredResource.mRID': 'projectID',
                                   'registeredResource.name': 'Name'})
                  .reindex(columns=config['target_columns'])
                  .replace({'Fueltype': fdict})
                  .drop_duplicates('projectID').reset_index(drop=True)
                  .assign(Name=lambda df: df.Name.str.title(),
                          file='''https://transparency.entsoe.eu/generation/
                                  r2/installedCapacityPerProductionUnit/''',
                          Fueltype=lambda df: df.Fueltype.replace(
                                  to_replace=['.*Hydro.*', 'Fossil Gas',
                                              '.*(?i)coal.*', '.*Peat',
                                              'Marine', 'Wind.*',
                                              '.*Oil.*', 'Biomass'],
                                  value=['Hydro', 'Natural Gas',
                                         'Hard Coal', 'Other', 'Other',
                                         'Wind', 'Oil', 'Bioenergy'],
                                  regex=True),
                          Capacity=lambda df: pd.to_numeric(df.Capacity),
                          Country=lambda df:
                              df.Country.where(~df.Country.str.contains(','),
                                               df.Name[df.Country
                                                       .str.contains(',')]
                                               .apply(
                                                lambda x: parse_Geoposition(
                                                    x, return_Country=True))))
                  .loc[lambda df: df.Country.isin(config['target_countries'])]
                  .loc[lambda df: df.Fueltype.isin(config['target_fueltypes'])]
                  .pipe(gather_technology_info, config=config)
                  .pipe(gather_set_info)
                  .pipe(clean_technology)
                  )

        entsoe.to_csv(data_config['ENTSOE']['source_file'],
                      index_label='id', encoding='utf-8')
        return entsoe
    else:
        entsoe = pd.read_csv(data_config['ENTSOE']['source_file'],
                             index_col='id', encoding='utf-8')
        return (entsoe[entsoe.Country.isin(config['target_countries'])]
<<<<<<< HEAD
=======
                .reindex(columns=config['target_columns'])
                .loc[lambda df: df.Fueltype.isin(config['target_fueltypes'])]
>>>>>>> bf219d25
                .pipe(scale_to_net_capacities,
                      (not data_config['ENTSOE']['net_capacity']))
                .pipe(correct_manually, 'ENTSOE', config=config))


data_config['ENTSOE'] = {'read_function': ENTSOE,
                         'reliability_score': 4,
                         'net_capacity': True,
                         'source_file': _data_in('entsoe_powerplants.csv')}


def WEPP(raw=False, config=None):
    """
    Return standardized WEPP (Platts, World Elecrtric Power Plants Database)
    database with target column names and fueltypes.

    """
    if config is None:
        config = get_config()

    # Define the appropriate datatype for each column (some columns e.g.
    # 'YEAR' cannot be integers, as there are N/A values, which np.int
    # does not yet(?) support.)
    datatypes = {'UNIT': str, 'PLANT': str, 'COMPANY': str, 'MW': np.float64,
                 'STATUS': str, 'YEAR': np.float64, 'UTYPE': str, 'FUEL': str,
                 'FUELTYPE': str, 'ALTFUEL': str, 'SSSMFR': str,
                 'BOILTYPE': str, 'TURBMFR': str, 'TURBTYPE': str,
                 'GENMFR': str, 'GENTYPE': str, 'SFLOW': np.float64,
                 'SPRESS': np.float64, 'STYPE': str, 'STEMP': np.float64,
                 'REHEAT1': np.float64, 'REHEAT2': np.float64, 'PARTCTL': str,
                 'PARTMFR': str, 'SO2CTL': str, 'FGDMFR': str, 'NOXCTL': str,
                 'NOXMFR': str, 'AE': str, 'CONstr, UCT': str, 'COOL': str,
                 'RETIRE': np.float64, 'CITY': str, 'STATE': str,
                 'COUNTRY': str, 'AREA': str, 'SUBREGION': str,
                 'POSTCODE': str, 'PARENT': str, 'ELECTYPE': str,
                 'BUSTYPE': str, 'COMPID': np.int32, 'LOCATIONID': np.int32,
                 'UNITID': np.int32}
    # Now read the Platts WEPP Database
    wepp = pd.read_csv(data_config['WEPP']['source_file'], dtype=datatypes,
                       encoding='utf-8')
    if raw:
        return wepp

    # Fit WEPP-column names to our specifications
    wepp.columns = wepp.columns.str.title()
    wepp.rename(columns={'Unit': 'Name',
                         'Fuel': 'Fueltype',
                         'Fueltype': 'Technology',
                         'Mw': 'Capacity',
                         'Year': 'YearCommissioned',
                         #  'Retire':'YearDecommissioned',
                         'Lat': 'lat',
                         'Lon': 'lon',
                         'Unitid': 'projectID'}, inplace=True)
    wepp.loc[:, 'Retrofit'] = wepp.YearCommissioned
    # Do country transformations and drop those which are not in definded scope
    c = {'ENGLAND & WALES': u'UNITED KINGDOM',
         'GIBRALTAR': u'SPAIN',
         'SCOTLAND': u'UNITED KINGDOM'}
    wepp.Country = wepp.Country.replace(c).str.title()
    wepp = wepp[wepp.Country.isin(config['target_countries'])]
    # Drop any rows with plants which are not: In operation (OPR) or
    # under construction (CON)
    wepp = wepp[wepp.Status.isin(['OPR', 'CON'])]
    # Replace fueltypes
    d = {'AGAS': 'Bioenergy',    # Syngas from gasified agricultural waste
         'BFG': 'Other',         # blast furnance gas -> "Hochofengas"
         'BGAS': 'Bioenergy',
         'BIOMASS': 'Bioenergy',
         'BL': 'Bioenergy',
         'CGAS': 'Hard Coal',
         'COAL': 'Hard Coal',
         'COG': 'Other',         # coke oven gas -> deutsch: "Hochofengas"
         'COKE': 'Hard Coal',
         'CSGAS': 'Hard Coal',   # Coal-seam-gas
         'CWM': 'Hard Coal',     # Coal-water mixture (aka coal-water slurry)
         'DGAS': 'Other',        # sewage digester gas -> deutsch: "Klaergas"
         'FGAS': 'Other',        # Flare gas or wellhead gas or associated gas
         'GAS': 'Natural Gas',
         'GEO': 'Geothermal',
         'H2': 'Other',          # Hydrogen gas
         'HZDWST': 'Waste',      # Hazardous waste
         'INDWST': 'Waste',      # Industrial waste or refinery waste
         'JET': 'Oil',           # Jet fuels
         'KERO': 'Oil',          # Kerosene
         'LGAS': 'Other',        # landfill gas -> deutsch: "Deponiegas"
         'LIGNIN': 'Bioenergy',
         'LIQ': 'Other',         # (black) liqour -> deutsch: "Schwarzlauge",
                                 #    die bei Papierherstellung anfaellt
         'LNG': 'Natural Gas',   # Liquified natural gas
         'LPG': 'Natural Gas',   # Liquified petroleum gas (u. butane/propane)
         'MBM': 'Bioenergy',     # Meat and bonemeal
         'MEDWST': 'Bioenergy',  # Medical waste
         'MGAS': 'Other',        # mine gas -> deutsch: "Grubengas"
         'NAP': 'Oil',           # naphta
         'OGAS': 'Oil',          # Gasified crude oil/refinery bottoms/bitumen
         'PEAT': 'Other',
         'REF': 'Waste',
         'REFGAS': 'Other',      # Syngas from gasified refuse
         'RPF': 'Waste',         # Waste paper and/or waste plastic
         'PWST': 'Other',        # paper mill waste
         'RGAS': 'Other',        # refinery off-gas -> deutsch: "Raffineriegas"
         'SHALE': 'Oil',
         'SUN': 'Solar',
         'TGAS': 'Other',        # top gas -> deutsch: "Hochofengas"
         'TIRES': 'Other',       # Scrap tires
         'UNK': 'Other',
         'UR': 'Nuclear',
         'WAT': 'Hydro',
         'WOOD': 'Bioenergy',
         'WOODGAS': 'Bioenergy',
         'WSTGAS': 'Other',      # waste gas -> deutsch: "Industrieabgas"
         'WSTWSL': 'Waste',      # Wastewater sludge
         'WSTH': 'Waste'}
    wepp.Fueltype = wepp.Fueltype.replace(d)
    # Fill NaNs to allow str actions
    wepp.Technology.fillna('', inplace=True)
    wepp.Turbtype.fillna('', inplace=True)
    # Correct technology infos:
    wepp.loc[wepp.Technology.str.contains('LIG', case=False),
             'Fueltype'] = 'Lignite'
    wepp.loc[wepp.Turbtype.str.contains('KAPLAN|BULB', case=False),
             'Technology'] = 'Run-Of-River'
    wepp.Technology = wepp.Technology.replace({'CONV/PS': 'Pumped Storage',
                                               'CONV': 'Reservoir',
                                               'PS': 'Pumped Storage'})
    tech_st_pattern = ['ANTH', 'BINARY', 'BIT', 'BIT/ANTH', 'BIT/LIG',
                       'BIT/SUB', 'BIT/SUB/LIG', 'COL', 'DRY ST', 'HFO', 'LIG',
                       'LIG/BIT', 'PWR', 'RDF', 'SUB']
    tech_ocgt_pattern = ['AGWST', 'LITTER', 'RESID', 'RICE', 'STRAW']
    tech_ccgt_pattern = ['LFO']
    wepp.loc[wepp.Technology.isin(tech_st_pattern),
             'Technology'] = 'Steam Turbine'
    wepp.loc[wepp.Technology.isin(tech_ocgt_pattern), 'Technology'] = 'OCGT'
    wepp.loc[wepp.Technology.isin(tech_ccgt_pattern), 'Technology'] = 'CCGT'
    ut_ccgt_pattern = ['CC', 'GT/C', 'GT/CP', 'GT/CS', 'GT/ST', 'ST/C',
                       'ST/CC/GT', 'ST/CD', 'ST/CP', 'ST/CS', 'ST/GT',
                       'ST/GT/IC', 'ST/T', 'IC/CD', 'IC/CP', 'IC/GT']
    ut_ocgt_pattern = ['GT', 'GT/D', 'GT/H', 'GT/HY', 'GT/IC', 'GT/S', 'GT/T',
                       'GTC']
    ut_st_pattern = ['ST', 'ST/D']
    ut_ic_pattern = ['IC', 'IC/H']
    wepp.loc[wepp.Utype.isin(ut_ccgt_pattern), 'Technology'] = 'CCGT'
    wepp.loc[wepp.Utype.isin(ut_ocgt_pattern), 'Technology'] = 'OCGT'
    wepp.loc[wepp.Utype.isin(ut_st_pattern), 'Technology'] = 'Steam Turbine'
    wepp.loc[wepp.Utype.isin(ut_ic_pattern),
             'Technology'] = 'Combustion Engine'
    wepp.loc[wepp.Utype == 'WTG', 'Technology'] = 'Onshore'
    wepp.loc[wepp.Utype == 'WTG/O', 'Technology'] = 'Offshore'
    wepp.loc[(wepp.Fueltype == 'Solar') & (wepp.Utype.isin(ut_st_pattern)),
             'Technology'] = 'CSP'
    # Derive the SET column
    chp_pattern = ['CC/S', 'CC/CP', 'CCSS/P', 'GT/CP', 'GT/CS', 'GT/S', 'GT/H',
                   'IC/CP', 'IC/H', 'ST/S', 'ST/H', 'ST/CP', 'ST/CS', 'ST/D']
    wepp.loc[wepp.Utype.isin(chp_pattern), 'Set'] = 'CHP'
    wepp.loc[wepp.Set.isnull(), 'Set'] = 'PP'
    # Clean up the mess
    wepp.Fueltype = wepp.Fueltype.str.title()
    wepp.loc[wepp.Technology.str.len() > 4, 'Technology'] = \
        wepp.loc[wepp.Technology.str.len() > 4, 'Technology'].str.title()
    # Done!
<<<<<<< HEAD
    wepp.datasetID = 'WEPP'
    return (wepp.pipe(scale_to_net_capacities,
                      (not data_config['WEPP']['net_capacity']))
                .pipe(correct_manually, 'WEPP', config=config))
=======
    # wepp.datasetID = 'WEPP'
    return (wepp.reindex(columns=config['target_columns'])
                .loc[lambda df: df.Fueltype.isin(config['target_fueltypes'])]
                .reset_index(drop=True)
                .pipe(scale_to_net_capacities,
                      (not data_config['WEPP']['net_capacity'])))
>>>>>>> bf219d25


data_config['WEPP'] = {
        'read_function': WEPP,
        'reliability_score': 4,
        'net_capacity': False,
        'source_file': _data_in('platts_wepp.csv')}


def UBA(header=9, skipfooter=26, prune_wind=True, prune_solar=True,
        config=None):
    """
    Returns the UBA Database.
    The user has to download the database from:
<<<<<<< HEAD
    ``https://www.umweltbundesamt.de/dokument/datenbank-kraftwerke-in'
    -deutschland`` and has to place it into the ``data/In`` folder.
=======
    ``https://www.umweltbundesamt.de/dokument/datenbank-kraftwerke-in-deutschland``
    and has to place it into the ``data/in`` folder.
>>>>>>> bf219d25

    Parameters:
    -----------
        header : int, Default 9
            The zero-indexed row in which the column headings are found.
        skipfooter : int, Default 26

    """
    if config is None:
        config = get_config()

    uba = pd.read_excel(data_config['UBA']['source_file'], header=header,
                        skipfooter=skipfooter, na_values='n.b.')
    uba = uba.rename(columns={
            u'Kraftwerksname / Standort': 'Name',
            u'Elektrische Bruttoleistung (MW)': 'Capacity',
            u'Inbetriebnahme  (ggf. Ertüchtigung)': 'YearCommissioned',
            u'Primärenergieträger': 'Fueltype',
            u'Anlagenart': 'Technology',
            u'Fernwärme-leistung (MW)': 'CHP',
            u'Standort-PLZ': 'PLZ'})
    from .heuristics import PLZ_to_LatLon_map
    uba = (uba.assign(
            Name = uba.Name.replace({'\s\s+': ' '}, regex=True),
            lon=uba.PLZ.map(PLZ_to_LatLon_map()['lon']),
            lat=uba.PLZ.map(PLZ_to_LatLon_map()['lat']),
            YearCommissioned=uba.YearCommissioned.str.replace(
                    "\(|\)|\/|\-", " ").str.split(' ').str[0].astype(float),
            Country='Germany',
            File='kraftwerke-de-ab-100-mw.xls',
            projectID=['UBA{:03d}'.format(i + header + 2) for i in uba.index],
            Technology=uba.Technology.replace({
                    u'DKW': 'Steam Turbine',
                    u'DWR': 'Pressurized Water Reactor',
                    u'G/AK': 'Steam Turbine',
                    u'GT': 'OCGT',
                    u'GuD': 'CCGT',
                    u'GuD / HKW': 'CCGT',
                    u'HKW': 'Steam Turbine',
                    u'HKW (DT)': 'Steam Turbine',
                    u'HKW / GuD': 'CCGT',
                    u'HKW / SSA': 'Steam Turbine',
                    u'IKW': 'OCGT',
                    u'IKW / GuD': 'CCGT',
                    u'IKW / HKW': 'Steam Turbine',
                    u'IKW / HKW / GuD': 'CCGT',
                    u'IKW / SSA': 'OCGT',
                    u'IKW /GuD': 'CCGT',
                    u'LWK': 'Run-Of-River',
                    u'PSW': 'Pumped Storage',
                    u'SWK': 'Reservoir Storage',
                    u'SWR': 'Boiled Water Reactor'})))
    uba.loc[uba.CHP.notnull(), 'Set'] = 'CHP'
    uba = uba.pipe(gather_set_info)
    uba.loc[uba.Fueltype == 'Wind (O)', 'Technology'] = 'Offshore'
    uba.loc[uba.Fueltype == 'Wind (L)', 'Technology'] = 'Onshore'
    uba.loc[uba.Fueltype.str.contains('Wind'), 'Fueltype'] = 'Wind'
    uba.loc[uba.Fueltype.str.contains('Braunkohle'), 'Fueltype'] = 'Lignite'
    uba.loc[uba.Fueltype.str.contains('Steinkohle'), 'Fueltype'] = 'Hard Coal'
    uba.loc[uba.Fueltype.str.contains('Erdgas'), 'Fueltype'] = 'Natural Gas'
    uba.loc[uba.Fueltype.str.contains('HEL'), 'Fueltype'] = 'Oil'
    uba.Fueltype = uba.Fueltype.replace({u'Biomasse': 'Bioenergy',
                                         u'Gichtgas': 'Other',
                                         u'HS': 'Oil',
                                         u'Konvertergas': 'Other',
                                         u'Licht': 'Solar',
                                         u'Raffineriegas': 'Other',
                                         u'Uran': 'Nuclear',
                                         u'Wasser': 'Hydro',
                                         u'\xd6lr\xfcckstand': 'Oil'})
    uba.Name.replace([r'(?i)oe', r'(?i)ue'], [u'ö', u'ü'], regex=True,
                     inplace=True)
    if prune_wind:
        uba = uba.loc[lambda x: x.Fueltype != 'Wind']
    if prune_solar:
        uba = uba.loc[lambda x: x.Fueltype != 'Solar']
<<<<<<< HEAD
    uba = (uba.pipe(scale_to_net_capacities,
                    (not data_config['UBA']['net_capacity']))
              .pipe(correct_manually, 'UBA', config=config))
=======
    uba = (uba.reindex(columns=config['target_columns'])
              .loc[lambda df: df.Fueltype.isin(config['target_fueltypes'])]
              .pipe(scale_to_net_capacities,
                    (not data_config['UBA']['net_capacity'])))
>>>>>>> bf219d25
    return uba


data_config['UBA'] = {
        'read_function': UBA,
        'aggregated_units': False,
        'net_capacity': False,
        'reliability_score': 5,
        'source_file': _data_in('kraftwerke-de-ab-100-mw.xls')}


def BNETZA(header=9, sheet_name='Gesamtkraftwerksliste BNetzA',
           prune_wind=True, prune_solar=True, raw=False,
           config=None):
    """
    Returns the database put together by Germany's 'Federal Network Agency'
    (dt. 'Bundesnetzagentur' (BNetzA)). The database can be downloaded from:
    ``https://www.bundesnetzagentur.de/DE/Sachgebiete/ElektrizitaetundGas/
    Unternehmen_Institutionen/Versorgungssicherheit/Erzeugungskapazitaeten/
    Kraftwerksliste/kraftwerksliste-node.html``
    and has to place it into the ``data/In`` folder.

    Parameters:
    -----------
        header : int, Default 9
            The zero-indexed row in which the column headings are found.
    """
    if config is None:
        config = get_config()

    bnetza = pd.read_excel(data_config['BNETZA']['source_file'], header=header,
                           sheet_name=sheet_name, encoding='utf-8')
    if raw:
        return bnetza
    bnetza = bnetza.rename(columns={
            u'Kraftwerksnummer Bundesnetzagentur': 'projectID',
            u'Kraftwerksname': 'Name',
            u'Netto-Nennleistung (elektrische Wirkleistung) in MW': 'Capacity',
            u'Wärmeauskopplung (KWK)\n(ja/nein)': 'Set',
            u'Ort\n(Standort Kraftwerk)': 'Ort',
            (u'Auswertung\nEnergieträger (Zuordnung zu einem '
             u'Hauptenergieträger bei Mehreren Energieträgern)'): 'Fueltype',
            (u'Kraftwerksstatus \n(in Betrieb/\nvorläufig '
             u'stillgelegt/\nsaisonale Konservierung\nGesetzlich an '
             u'Stilllegung gehindert/\nSonderfall)'): 'Status',
            (u'Aufnahme der kommerziellen Stromerzeugung der derzeit in '
             u'Betrieb befindlichen Erzeugungseinheit\n(Jahr)'):
            'YearCommissioned',
            u'PLZ\n(Standort Kraftwerk)': 'PLZ'})
    # If BNetzA-Name is empty replace by company, if this is empty by city.

    from .heuristics import PLZ_to_LatLon_map

    pattern = '|'.join(['.*(?i)betrieb', '.*(?i)gehindert', '(?i)vorl.*ufig.*',
                        'Sicherheitsbereitschaft', 'Sonderfall'])

    bnetza = (bnetza.assign(
              lon=bnetza.PLZ.map(PLZ_to_LatLon_map()['lon']),
              lat=bnetza.PLZ.map(PLZ_to_LatLon_map()['lat']),
              Name=bnetza.Name.where(bnetza.Name.str.len().fillna(0) > 4,
                                     bnetza.Unternehmen + ' ' +
                                     bnetza.Name.fillna(''))
                              .fillna(bnetza.Ort),
              YearCommissioned=bnetza.YearCommissioned
              .astype(text)
              .str.replace("[^0-9.]", " ")
              .str.split(' ')
              .str[0].replace('', np.nan)
              .astype(float),
              Blockname=bnetza.Blockname.replace
              (to_replace=['.*(GT|gasturbine).*',
                           '.*(DT|HKW|(?i)dampfturbine|(?i)heizkraftwerk).*',
                           '.*GuD.*'],
               value=['OCGT', 'Steam Turbine', 'CCGT'],
               regex=True))
              [lambda df: df.projectID.notna() &
               df.Status.str.contains(pattern, regex=True, case=False)]
              .pipe(gather_technology_info,
                    search_col=['Name', 'Fueltype', 'Blockname'],
                    config=config))

    add_location_b = (bnetza[bnetza.Ort.notnull()]
                      .apply(lambda ds: (ds['Ort'] not in ds['Name'])
                             and (text.title(ds['Ort']) not in ds['Name']),
                             axis=1))
    bnetza.loc[bnetza.Ort.notnull() & add_location_b, 'Name'] = (
                bnetza.loc[bnetza.Ort.notnull() & add_location_b, 'Ort']
                + ' '
                + bnetza.loc[bnetza.Ort.notnull() & add_location_b, 'Name'])
    bnetza.Name.replace('\s+', ' ', regex=True, inplace=True)

    techmap = {'solare': 'PV',
               'Laufwasser': 'Run-Of-River',
               'Speicherwasser': 'Reservoir',
               'Pumpspeicher': 'Pumped Storage'}
    for fuel in techmap:
        bnetza.loc[bnetza.Fueltype.str.contains(fuel, case=False),
                   'Technology'] = techmap[fuel]
    # Fueltypes
    bnetza.Fueltype.replace(
            to_replace=['(.*(?i)wasser.*|Pump.*)', 'Erdgas', 'Steinkohle',
                        'Braunkohle', 'Wind.*', 'Solar.*',
                        '.*(?i)energietr.*ger.*\n.*', 'Kern.*', 'Mineral.l.*',
                        'Biom.*', '.*(?i)(e|r|n)gas', 'Geoth.*', 'Abfall'],
            value=['Hydro', 'Natural Gas', 'Hard Coal', 'Lignite', 'Wind',
                   'Solar', 'Other', 'Nuclear', 'Oil', 'Bioenergy', 'Other',
                   'Geothermal', 'Waste'],
            regex=True, inplace=True)
    if prune_wind:
        bnetza = bnetza[lambda x: x.Fueltype != 'Wind']
    if prune_solar:
        bnetza = bnetza[lambda x: x.Fueltype != 'Solar']
    # Filter by country
    bnetza = bnetza[~bnetza.Bundesland.isin([u'Österreich', 'Schweiz',
                                             'Luxemburg'])]
    return (bnetza.assign(Country='Germany',
                          File=data_config['BNETZA']['source_file']
                          .split('/')[-1],
                          Set=bnetza.Set.fillna('Nein')
                          .str.title()
                          .replace({u'Ja': 'CHP', u'Nein': 'PP'}))
<<<<<<< HEAD
=======
            .reindex(columns=config['target_columns'])
            .loc[lambda df: df.Fueltype.isin(config['target_fueltypes'])]
>>>>>>> bf219d25
            .pipe(scale_to_net_capacities,
                  not data_config['BNETZA']['net_capacity'])
            .pipe(correct_manually, 'BNETZA', config=config)
            .reset_index(drop=True))


data_config['BNETZA'] = {'read_function': BNETZA, 'net_capacity': True,
                         'reliability_score': 3,
                         'source_file': _data_in('Kraftwerksliste_'
                                                 '2017_2.xlsx')}


def OPSD_VRE(config=None):
    """
    Return standardized OPSD (Open Power Systems Data) renewables (VRE)
    database with target column names and fueltypes.

    This sqlite database is very big and therefore not part of the package.
    It needs to be obtained here:
        http://data.open-power-system-data.org/renewable_power_plants/

    """
    if config is None:
        config = get_config()

    def read_opsd_res(country):
        import pandas as pd
        import sqlite3
        db = sqlite3.connect(_data_in('renewable_power_plants.sqlite'))
        if country == 'CH':
            cur = db.execute(
                    "SELECT"
                    "   substr(commissioning_date,1,4), "
                    "   energy_source_level_2, technology, "
                    "   electrical_capacity, lat, lon "
                    "FROM"
                    "   renewable_power_plants_CH "
            )
        elif country == 'DE':
            cur = db.execute(
                    "SELECT"
                    "   substr(commissioning_date,1,4), "
                    "   energy_source_level_2, technology, "
                    "   electrical_capacity, lat, lon "
                    "FROM"
                    "   renewable_power_plants_DE "
                    # "AND NOT"
                    # "   comment LIKE '%R_%'"
            )
        elif country == 'DK':
            cur = db.execute(
                    "SELECT"
                    "   substr(commissioning_date,1,4), "
                    "   energy_source_level_2, technology, "
                    "   electrical_capacity, lat, lon "
                    "FROM"
                    "   renewable_power_plants_DK "
            )
        else:
            raise NotImplementedError(
                    "The country '{0}' is not supported yet.".format(country))

        df = pd.DataFrame(cur.fetchall(),
                          columns=['YearCommissioned', 'Fueltype',
                                   'Technology', 'Capacity', 'lat', 'lon'])
        df.loc[:, 'Country'] = pycountry.countries.get(alpha_2=country).name
        df.loc[:, 'projectID'] = pd.Series(
                ['OPSD-VRE_{}_{}'.format(country, i) for i in df.index])
        return df

    df = pd.concat((read_opsd_res(r) for r in ['DE', 'DK', 'CH']),
                   ignore_index=True)
    df = (df.assign(Retrofit=df.YearCommissioned,
                    Country=df.Country.str.title(),
                    File='renewable_power_plants.sqlite',
                    Set='PP')
            .replace({'NaT': np.NaN,
                      None: np.NaN,
                      '': np.NaN}))
    for col in ['YearCommissioned', 'Retrofit', 'Capacity', 'lat', 'lon']:
        df.loc[:, col] = df[col].astype(np.float)
    d = {u'Connected unit': 'PV',
         u'Integrated unit': 'PV',
         u'Photovoltaics': 'PV',
         u'Photovoltaics ground': 'PV',
         u'Stand alone unit': 'PV',
         u'Onshore wind energy': 'Onshore',
         u'Offshore wind energy': 'Offshore'}
    df.Technology.replace(d, inplace=True)
    return (df.reindex(columns=config['target_columns'])
              .loc[lambda df: df.Fueltype.isin(config['target_fueltypes'])]
              .reset_index(drop=True)
              .drop('Name', axis=1))


def IRENA_stats(config=None):
    """
    Reads the IRENA Capacity Statistics 2017 Database
    """
    if config is None:
        config = get_config()

    # Read the raw dataset
    df = pd.read_csv(_data_in('IRENA_CapacityStatistics2017.csv'),
                     encoding='utf-8')
    # "Unpivot"
    df = pd.melt(df, id_vars=['Indicator', 'Technology', 'Country'],
                 var_name='Year',
                 value_vars=[text(i) for i in range(2000, 2017, 1)],
                 value_name='Capacity')
    # Drop empty
    df.dropna(axis=0, subset=['Capacity'], inplace=True)
    # Drop generations
    df = df[df.Indicator == 'Electricity capacity (MW)']
    df.drop('Indicator', axis=1, inplace=True)
    # Drop countries out of scope
    df.Country.replace({'Czechia': u'Czech Republic',
                        'UK': u'United Kingdom'}, inplace=True)
    df = df.loc[lambda df: df.Country.isin(config['target_countries'])]
    # Convert to numeric
    df.Year = df.Year.astype(int)
    df.Capacity = df.Capacity.str.strip().str.replace(' ', '').astype(float)
    # Handle Fueltypes and Technologies
    d = {u'Bagasse': 'Bioenergy',
         u'Biogas': 'Bioenergy',
         u'Concentrated solar power': 'Solar',
         u'Geothermal': 'Geothermal',
         u'Hydro 1-10 MW': 'Hydro',
         u'Hydro 10+ MW': 'Hydro',
         u'Hydro <1 MW': 'Hydro',
         u'Liquid biofuels': 'Bioenergy',
         u'Marine': 'Hydro',
         u'Mixed and pumped storage': 'Hydro',
         u'Offshore wind energy': 'Wind',
         u'Onshore wind energy': 'Wind',
         u'Other solid biofuels': 'Bioenergy',
         u'Renewable municipal waste': 'Waste',
         u'Solar photovoltaic': 'Solar'}
    df.loc[:, 'Fueltype'] = df.Technology.map(d)
    df = df.loc[lambda df: df.Fueltype.isin(config['target_fueltypes'])]
    d = {u'Concentrated solar power': 'CSP',
         u'Solar photovoltaic': 'PV',
         u'Onshore wind energy': 'Onshore',
         u'Offshore wind energy': 'Offshore'}
    df.Technology.replace(d, inplace=True)
    df.loc[:, 'Set'] = 'PP'
    return df.reset_index(drop=True)<|MERGE_RESOLUTION|>--- conflicted
+++ resolved
@@ -135,12 +135,8 @@
                     Country=lambda df: (pd.Series(df.Country.apply(
                                         lambda c: cget(alpha_2=c).name),
                                         index=df.index).str.title()))
-<<<<<<< HEAD
-=======
-            # .pipe(gather_technology_info)
             .loc[lambda df: df.Country.isin(config['target_countries'])]
             .loc[lambda df: df.Fueltype.isin(config['target_fueltypes'])]
->>>>>>> bf219d25
             .pipe(gather_set_info)
             .pipe(clean_technology)
             .reset_index(drop=True)
@@ -259,11 +255,8 @@
                              'lon': 'lon',
                              'plant': 'Name',
                              'plant.id': 'projectID'})
-<<<<<<< HEAD
             .assign(projectID=lambda df: 'CARMA' + df.projectID.astype(str))
             # .loc[lambda df: df.Capacity > 3]
-=======
->>>>>>> bf219d25
             .loc[lambda df: df.Country.isin(config['target_countries'])]
             .replace(dict(Fueltype={'COAL': 'Hard Coal',
                                     'WAT': 'Hydro',
@@ -304,24 +297,14 @@
     if config is None:
         config = get_config()
 
-<<<<<<< HEAD
     return (pd.read_csv(data_config['IWPDCY']['source_file'],
                         encoding='utf-8', index_col='id')
+            .loc[lambda df: df.Fueltype.isin(config['target_fueltypes'])]
+            .loc[lambda df: df.Country.isin(config['target_countries'])]
             .pipe(gather_set_info)
             .assign(File='IWPDCY.csv',
                     projectID=lambda df: 'IWPDCY' + df.index.astype(str))
             .pipe(correct_manually, 'IWPDCY', config=config))
-=======
-    fn = 'IWPDCY.csv'
-    IWPDCY = (pd.read_csv(_data_in(fn), encoding='utf-8', index_col='id')
-                .reindex(columns=config['target_columns'])
-                .loc[lambda df: df.Fueltype.isin(config['target_fueltypes'])]
-                .loc[lambda df: df.Country.isin(config['target_countries'])]
-                .pipe(gather_set_info)
-                .assign(File=fn,
-                        projectID=lambda df: 'IWPDCY{}'.format(df.index)))
-    return IWPDCY
->>>>>>> bf219d25
 
 
 data_config['IWPDCY'] = {'read_function': IWPDCY,
@@ -437,7 +420,6 @@
                                     'Gas': 'Natural Gas',
                                     'Wave and Tidal': 'Other'}))
             .loc[lambda df: df.Fueltype.isin(config['target_fueltypes'])]
-            .reindex(columns=config['target_columns'])
             .pipe(gather_technology_info, config=config)
             .pipe(gather_set_info)
             .pipe(clean_powerplantname)
@@ -518,11 +500,7 @@
             .pipe(clean_technology, generalize_hydros=True)
             .replace(dict(Fueltype={u'Electro-chemical': 'Battery',
                                     u'Pumped Hydro Storage': 'Hydro'}))
-<<<<<<< HEAD
-=======
             .loc[lambda df: df.Fueltype.isin(config['target_fueltypes'])]
-            .reindex(columns=config['target_columns'])
->>>>>>> bf219d25
             .reset_index(drop=True)
             .assign(projectID=lambda df: 'ESE' + df.projectID.astype(str))
             .pipe(correct_manually, 'ESE', config=config))
@@ -714,11 +692,7 @@
         entsoe = pd.read_csv(data_config['ENTSOE']['source_file'],
                              index_col='id', encoding='utf-8')
         return (entsoe[entsoe.Country.isin(config['target_countries'])]
-<<<<<<< HEAD
-=======
-                .reindex(columns=config['target_columns'])
                 .loc[lambda df: df.Fueltype.isin(config['target_fueltypes'])]
->>>>>>> bf219d25
                 .pipe(scale_to_net_capacities,
                       (not data_config['ENTSOE']['net_capacity']))
                 .pipe(correct_manually, 'ENTSOE', config=config))
@@ -880,19 +854,12 @@
     wepp.loc[wepp.Technology.str.len() > 4, 'Technology'] = \
         wepp.loc[wepp.Technology.str.len() > 4, 'Technology'].str.title()
     # Done!
-<<<<<<< HEAD
     wepp.datasetID = 'WEPP'
-    return (wepp.pipe(scale_to_net_capacities,
+    return (wepp.loc[lambda df: df.Fueltype.isin(config['target_fueltypes'])]
+                .reset_index(drop=True)
+                .pipe(scale_to_net_capacities,
                       (not data_config['WEPP']['net_capacity']))
                 .pipe(correct_manually, 'WEPP', config=config))
-=======
-    # wepp.datasetID = 'WEPP'
-    return (wepp.reindex(columns=config['target_columns'])
-                .loc[lambda df: df.Fueltype.isin(config['target_fueltypes'])]
-                .reset_index(drop=True)
-                .pipe(scale_to_net_capacities,
-                      (not data_config['WEPP']['net_capacity'])))
->>>>>>> bf219d25
 
 
 data_config['WEPP'] = {
@@ -907,13 +874,8 @@
     """
     Returns the UBA Database.
     The user has to download the database from:
-<<<<<<< HEAD
     ``https://www.umweltbundesamt.de/dokument/datenbank-kraftwerke-in'
     -deutschland`` and has to place it into the ``data/In`` folder.
-=======
-    ``https://www.umweltbundesamt.de/dokument/datenbank-kraftwerke-in-deutschland``
-    and has to place it into the ``data/in`` folder.
->>>>>>> bf219d25
 
     Parameters:
     -----------
@@ -990,17 +952,10 @@
         uba = uba.loc[lambda x: x.Fueltype != 'Wind']
     if prune_solar:
         uba = uba.loc[lambda x: x.Fueltype != 'Solar']
-<<<<<<< HEAD
-    uba = (uba.pipe(scale_to_net_capacities,
-                    (not data_config['UBA']['net_capacity']))
-              .pipe(correct_manually, 'UBA', config=config))
-=======
-    uba = (uba.reindex(columns=config['target_columns'])
-              .loc[lambda df: df.Fueltype.isin(config['target_fueltypes'])]
-              .pipe(scale_to_net_capacities,
-                    (not data_config['UBA']['net_capacity'])))
->>>>>>> bf219d25
-    return uba
+    return (uba.loc[lambda df: df.Fueltype.isin(config['target_fueltypes'])]
+            .pipe(scale_to_net_capacities,
+                (not data_config['UBA']['net_capacity']))
+            .pipe(correct_manually, 'UBA', config=config))
 
 
 data_config['UBA'] = {
@@ -1121,11 +1076,7 @@
                           Set=bnetza.Set.fillna('Nein')
                           .str.title()
                           .replace({u'Ja': 'CHP', u'Nein': 'PP'}))
-<<<<<<< HEAD
-=======
-            .reindex(columns=config['target_columns'])
             .loc[lambda df: df.Fueltype.isin(config['target_fueltypes'])]
->>>>>>> bf219d25
             .pipe(scale_to_net_capacities,
                   not data_config['BNETZA']['net_capacity'])
             .pipe(correct_manually, 'BNETZA', config=config)
