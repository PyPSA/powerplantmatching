# -*- coding: utf-8 -*-
## Copyright 2015-2016 Fabian Gotzens (FZJ)

## This program is free software; you can redistribute it and/or
## modify it under the terms of the GNU General Public License as
## published by the Free Software Foundation; either version 3 of the
## License, or (at your option) any later version.

## This program is distributed in the hope that it will be useful,
## but WITHOUT ANY WARRANTY; without even the implied warranty of
## MERCHANTABILITY or FITNESS FOR A PARTICULAR PURPOSE.  See the
## GNU General Public License for more details.

## You should have received a copy of the GNU General Public License
## along with this program.  If not, see <http://www.gnu.org/licenses/>.
import numpy as np
import pandas as pd
import collections
import matplotlib.pyplot as plt
import matplotlib.patches as mpatches
from mpl_toolkits.basemap import Basemap
from matplotlib.patches import Circle, Ellipse
from matplotlib.legend_handler import HandlerPatch
from matplotlib import rcParams, cycler
from matplotlib.lines import Line2D
import seaborn as sns

from .config import fueltype_to_life, fueltype_to_color
from .cleaning import clean_single
from .data import CARMA, ENTSOE, Capacity_stats, ESE, GEO, OPSD, WEPP, WRI
from .collection import (Carma_ENTSOE_ESE_GEO_OPSD_WEPP_WRI_matched_reduced_VRE,
                         Carma_ENTSOE_ESE_GEO_OPSD_WEPP_WRI_matched_reduced,
                         Carma_ENTSOE_ESE_GEO_OPSD_WRI_matched_reduced_VRE,
                         Carma_ENTSOE_ESE_GEO_OPSD_WRI_matched_reduced)
from .utils import lookup, set_uncommon_fueltypes_to_other, tech_colors2


def Show_all_plots():
    bar_comparison_single_matched()
    hbar_comparison_1dim(by='Country')
    hbar_comparison_1dim(by='Fueltype')
    return


def powerplant_map():
<<<<<<< HEAD
    with sns.axes_style('darkgrid'):
        df = set_uncommon_fueltypes_to_other(Carma_ENTSOE_ESE_GEO_OPSD_WRI_matched_reduced())
        shown_fueltypes = ['Hydro', 'Natural Gas', 'Nuclear', 'Hard Coal', 'Lignite', 'Oil']
        df = df[df.Fueltype.isin(shown_fueltypes) & df.lat.notnull()]
        fig, ax = plt.subplots(figsize=(7,5))
        
        scale = 5e1
        
        #df.plot.scatter('lon', 'lat', s=df.Capacity/scale, c=df.Fueltype.map(utils.tech_colors), 
        #                ax=ax)
        ax.scatter(df.lon, df.lat, s=df.Capacity/scale, c=df.Fueltype.map(tech_colors2))
        
        ax.set_xlabel('')
        ax.set_ylabel('')
        draw_basemap()
        ax.set_xlim(-13, 34)
        ax.set_ylim(35, 71.65648314)
        ax.set_axis_bgcolor('white')
        fig.tight_layout(pad=0.5)
        
        legendcols = pd.Series(tech_colors2).reindex(shown_fueltypes)
        handles = sum(legendcols.apply(lambda x : 
            make_legend_circles_for([10.], scale=scale, facecolor=x)).tolist(), [])
        fig.legend(handles, legendcols.index,
                   handler_map=make_handler_map_to_scale_circles_as_in(ax),
                   ncol=3, loc="upper left", frameon=False, fontsize=11)
        return fig, ax
=======
    df = set_uncommon_fueltypes_to_other(Carma_ENTSOE_ESE_GEO_OPSD_WRI_matched_reduced())
    shown_fueltypes = ['Hydro', 'Natural Gas', 'Nuclear', 'Hard Coal', 'Lignite', 'Oil']
    df = df[df.Fueltype.isin(shown_fueltypes) & df.lat.notnull()]
    fig, ax = plt.subplots(figsize=(7,5))

    scale = 5e1

    #df.plot.scatter('lon', 'lat', s=df.Capacity/scale, c=df.Fueltype.map(utils.tech_colors),
    #                ax=ax)
    ax.scatter(df.lon, df.lat, s=df.Capacity/scale, c=df.Fueltype.map(tech_colors2))

    ax.set_xlabel('')
    ax.set_ylabel('')
    draw_basemap()
    ax.set_xlim(-13, 34)
    ax.set_ylim(35, 71.65648314)
    ax.set_axis_bgcolor('white')
    fig.tight_layout(pad=0.5)

    legendcols = pd.Series(tech_colors2).reindex(shown_fueltypes)
    handles = sum(legendcols.apply(lambda x :
        make_legend_circles_for([10.], scale=scale, facecolor=x)).tolist(), [])
    fig.legend(handles, legendcols.index,
               handler_map=make_handler_map_to_scale_circles_as_in(ax),
               ncol=3, loc="upper left", frameon=False, fontsize=11)
    return fig, ax
>>>>>>> 0b568892


def bar_comparison_single_matched(df=None, cleaned=True, use_saved_aggregation=True):
    """
    Plots two bar charts for comparison
    1.) Fueltypes on x-axis and capacity on y-axis, categorized by originating database.
    2.) Fueltypes on x-axis and capacity on y-axis, matched database
    """
    with sns.axes_style('darkgrid'):
        if df is None:
            df = Carma_ENTSOE_ESE_GEO_OPSD_WEPP_WRI_matched_reduced_VRE()
            if df is None:
                raise RuntimeError("The data to be plotted does not yet exist.")
    
        if cleaned:
            carma = clean_single(CARMA(), dataset_name='CARMA', use_saved_aggregation=use_saved_aggregation)
            entsoe = clean_single(ENTSOE(), dataset_name='ENTSOE', use_saved_aggregation=use_saved_aggregation)
            geo = clean_single(GEO(), dataset_name='GEO', aggregate_powerplant_units=False)
            opsd = clean_single(OPSD(), dataset_name='OPSD', use_saved_aggregation=use_saved_aggregation)
            wepp = clean_single(WEPP(), dataset_name='WEPP', use_saved_aggregation=use_saved_aggregation)
            wri = clean_single(WRI(), dataset_name='WRI', use_saved_aggregation=use_saved_aggregation)
        else:
            carma = CARMA()
            entsoe = ENTSOE()
            geo = GEO()
            opsd = OPSD()
            wepp = WEPP()
            wri = WRI()
        ese = ESE()
        stats = lookup([carma, entsoe, ese, geo, opsd, wepp, wri],
                       keys=['CARMA','ENTSO-E','ESE','GEO','OPSD','WEPP','WRI'], by='Fueltype')/1000
        stats_reduced = lookup(df, by='Fueltype')/1000
        # Presettings for the plots
        font={#'family' : 'normal',
              #'weight' : 'bold',
              'size'   : 24}
        plt.rc('font', **font)
        fig, ax = plt.subplots(nrows=1, ncols=2, sharex=False, sharey=True, squeeze=False,
                               figsize=(32/1.2,18/1.2))
        # 1st Plot with single datasets on the left side.
        stats.plot.bar(ax=ax[0], stacked=False, legend=True, colormap='Accent')
        ax[0].set_ylabel('Installed Capacity [GW]')
        ax[0].set_title('Capacities of Single DBs')
    #    ax[0].set_facecolor('#d9d9d9')                  # gray background
        ax[0].set_axisbelow(True)                       # puts the grid behind the bars
        ax[0].grid(color='white', linestyle='dotted')   # adds white dotted grid
        # 2nd Plot with reduced dataset
        stats_reduced.plot.bar(ax=ax[1], stacked=False, colormap='jet')
        ax[1].xaxis.label.set_visible(False)
        ax[1].set_title('Capacities of Matched DB')
    #    ax[1].set_facecolor('#d9d9d9')
        ax[1].set_axisbelow(True)
        ax[1].grid(color='white', linestyle='dotted')
        fig.tight_layout()
        return fig, ax


def hbar_comparison_1dim(by='Country', include_WEPP=True, include_VRE=False, year=2015, 
                         figsize=(32/1.2,18/1.2)):
    """
    Plots a horizontal bar chart with capacity on x-axis, country on y-axis.

    Parameters
    ----------
    by : string, defines how to group data
        Allowed values: 'Country' or 'Fueltype'

    """
    red_w_wepp, red_wo_wepp, wepp, statistics = gather_comparison_data(include_WEPP=include_WEPP,
                                                                       include_VRE=include_VRE,
                                                                       year=year)
    if include_WEPP:
        stats = lookup([red_w_wepp, red_wo_wepp, wepp, statistics],
                       keys=['Matched dataset w/ WEPP', 'Matched dataset w/o WEPP',
                             'WEPP only', 'Statistics OPSD'], by=by)/1000
    else:
        stats = lookup([red_wo_wepp, statistics],
                       keys=['Matched dataset w/o WEPP', 'Statistics OPSD'],
                       by=by)/1000

    # Presettings for the plots
    with sns.axes_style('darkgrid'):
        font={#'family' : 'normal',
              #'weight' : 'bold',
              'size'   : 24}
        plt.rc('font', **font)
        ax = stats.plot.barh(stacked=False, colormap='jet', figsize=figsize)
        ax.set_xlabel('Installed Capacity [GW]')
        ax.yaxis.label.set_visible(False)
    #    ax.set_facecolor('#d9d9d9')                  # gray background
        ax.set_axisbelow(True)                       # puts the grid behind the bars
        ax.grid(color='white', linestyle='dotted')   # adds white dotted grid
        ax.legend(loc='best')
        ax.invert_yaxis()
        fig = plt.gcf()
        return fig, ax


def bar_comparison_countries_fueltypes(dfs=None, ylabel=None, include_WEPP=True,
        include_VRE=False, show_coverage=True, legend_in_subplots=False, year=2015,
        figsize=(7,5)):
    """
    Plots per country an analysis, how the given datasets differ by fueltype.

    Parameters
    ----------
    dfs : dict
        keys : labels
        values : pandas.Dataframe containing the data to be plotted
    ylabel : str
        Label for y-axis
    include_WEPP : bool
        Switch to include WEPP-based data
    include_VRE : bool
        Switch to include VRE data
    show_coverage : bool
        Switch whether to calculate a coverage between to datasets
    legend_in_subplots : bool
        Switch whether to show the legend in subplots (True) or below (False)
    year : int
        Only plot units which have a commissioning year smaller or equal this value
    """
    if ylabel is None: ylabel = 'Capacity [GW]'

    countries = set()
    if dfs is None:
        red_w_wepp, red_wo_wepp, wepp, statistics = gather_comparison_data(include_WEPP=include_WEPP,
                                                                           include_VRE=include_VRE,
                                                                           year=year)
        if include_WEPP:
            stats = lookup([red_w_wepp, red_wo_wepp, wepp, statistics],
                           keys=['Matched dataset w/ WEPP', 'Matched dataset w/o WEPP',
                                 'WEPP only', 'Statistics OPSD'],
                           by='Country, Fueltype')/1000
            set.update(countries, set(red_w_wepp.Country), set(red_wo_wepp.Country),
                       set(wepp.Country), set(statistics.Country))
        else:
            stats = lookup([red_wo_wepp, statistics],
                           keys=['Matched dataset w/o WEPP', 'Statistics OPSD'],
                           by='Country, Fueltype')/1000
            set.update(countries, set(red_wo_wepp.Country), set(statistics.Country))
    else:
        stats = lookup(dfs.values(), keys=dfs.keys(), by='Country, Fueltype')/1000
        for k, v in dfs.items():
            set.update(countries, set(v.Country))

    # Presettings for the plots
    font={#'family' : 'normal',
          #'weight' : 'bold',
          'size'   : 12}
    plt.rc('font', **font)
    # Loop through countries.
    nrows, ncols = gather_nrows_ncols(len(countries))
    i,j = [0, 0]
    labels_mpatches = collections.OrderedDict()
    with sns.axes_style('whitegrid'):
        fig, ax = plt.subplots(nrows=nrows, ncols=ncols, sharex=True, sharey=False,
                               squeeze=False, figsize=figsize)
        for country in sorted(countries):
            if j==ncols:
                i+=1
                j=0
            # Perform the plot
            stats[country].plot.bar(ax=ax[i,j], stacked=False, legend=False, colormap='jet')
            # Format the subplots nicely
            if show_coverage:
                ctry = stats[country]
                ctry.loc[:,u'Delta_squared'] = (ctry.iloc[:,0]-ctry.iloc[:,1])**2
                cov = 1 - ctry.Delta_squared.sum()/((ctry.iloc[:,1]**2).sum())
                ax[i,j].text(0.0, ax[i,j].get_ylim()[1]*0.95, u'Coverage = '+unicode(round(cov, 3)),
                             ha='left', va='top')
            # Pass the legend information into the Ordered Dict
            if not legend_in_subplots:
                stats_handle, stats_labels = ax[i,j].get_legend_handles_labels()
                for u, v in enumerate(stats_labels):
                    if v not in labels_mpatches:
                        labels_mpatches[v] = mpatches.Patch(
                                color=stats_handle[u].patches[0].get_facecolor(), label=v)
            else:
                ax[i,j].legend(fontsize=9, loc='best')
            ax[i,j].set_facecolor('#d9d9d9')
            ax[i,j].set_axisbelow(True)
            ax[i,j].grid(color='white', linestyle='dotted')
            ax[i,j].set_title(country)
            ax[i,0].set_ylabel(ylabel)
            ax[-1,j].xaxis.label.set_visible(False)
            j+=1
        # After the loop, do the rest of the layouting.
        fig.tight_layout()
        if not legend_in_subplots:
            fig.subplots_adjust(bottom=0.1)
            labels_mpatches = collections.OrderedDict(sorted(labels_mpatches.items()))
            fig.legend(labels_mpatches.values(), labels_mpatches.keys(),
                       loc=8, ncol=len(labels_mpatches))#, facecolor='#d9d9d9')
        return fig, ax


#this ansatz could be an alternative to bar_comparison_countries_fueltypes, but not
#    sure
def bar_fueltype_and_country_totals(dfs, keys, figsize=(12,8)):
    df = lookup(dfs, keys)
    countries = df.columns.levels[0] if isinstance(df.columns, pd.MultiIndex) else df.columns
    n = len(countries)
    subplots = gather_nrows_ncols(n)
    fig, ax = plt.subplots(*subplots, figsize=figsize)

    if sum(subplots)>2:
        ax_iter = ax.flat
    else:
        ax_iter = np.array(ax).flat
    for country in countries:
        ax = next(ax_iter)
        df[country].plot.bar(ax=ax, sharex=True, rot=55, legend=None)
        ax.ticklabel_format(axis='y', style='sci', scilimits=(-2,2))
        ax.set_title(country)
        fig.tight_layout(pad=0.5)
    return fig, ax


def bar_fueltype_totals(dfs, keys, figsize=(7,4), unit='GW'):
    with sns.axes_style('whitegrid'):
        fig, ax = plt.subplots(1,1, figsize=figsize)
        fueltotals = lookup(dfs,
                   keys=keys, by='Fueltype'
                   ,show_totals=True, unit=unit).loc[orderdedfuels+['Total']]
        fueltotals[:-1].plot(kind="bar",
                           ax=ax, legend='reverse', edgecolor='none', rot=75)
        ax.legend(loc=0)
        ax.set_ylabel(r'Capacity [$%s$]'%unit)
        ax.xaxis.grid(False)
        fig.tight_layout(pad=0.5)
        return fig, ax


def bar_matching_fueltype_totals(figsize=(7,4)):
    from . import data
    from .collection import Carma_ENTSOE_GEO_OPSD_WRI_matched_reduced
    matched = set_uncommon_fueltypes_to_other(
            Carma_ENTSOE_GEO_OPSD_WRI_matched_reduced())
    matched.loc[matched.Fueltype=='Waste', 'Fueltype']='Other'
    geo=set_uncommon_fueltypes_to_other(data.GEO())
    carma=set_uncommon_fueltypes_to_other(data.CARMA())
    wri=set_uncommon_fueltypes_to_other(data.WRI())
    ese=set_uncommon_fueltypes_to_other(data.ESE())
    entsoe = set_uncommon_fueltypes_to_other(data.Capacity_stats())
    opsd = set_uncommon_fueltypes_to_other(data.OPSD())
    entsoedata = set_uncommon_fueltypes_to_other(data.ENTSOE())

    matched.Capacity = matched.Capacity/1000.
    geo.Capacity = geo.Capacity/1000.
    carma.Capacity = carma.Capacity/1000.
    wri.Capacity = wri.Capacity/1000.
    ese.Capacity = ese.Capacity/1000.
    entsoe.Capacity = entsoe.Capacity/1000.
    opsd.Capacity = opsd.Capacity/1000.
    entsoedata.Capacity =  entsoedata.Capacity/1000.

<<<<<<< HEAD
    with sns.axes_style('whitegrid'):
        fig, (ax1,ax2) = plt.subplots(1,2, figsize=figsize, sharey=True)
        databases = lookup([carma, entsoedata, ese, geo, opsd, wri], 
                   keys=[ 'CARMA', 'ENTSOE','ESE', 'GEO','OPSD', 'WRI'], by='Fueltype') 
        
        databases.plot(kind='bar', ax=ax1, edgecolor='none')
        datamatched = lookup(matched, by='Fueltype')
        datamatched.index.name=''
        datamatched.name='Matched Database'
        datamatched.plot(kind='bar', ax=ax2, #color=cmap[3:4], 
                         edgecolor='none')
        ax2.legend()
        ax1.set_ylabel('Capacity [GW]')
        ax1.xaxis.grid(False)
        ax2.xaxis.grid(False)
        fig.tight_layout(pad=0.5)
        return fig, [ax1,ax2]
=======
    fig, (ax1,ax2) = plt.subplots(1,2, figsize=(7,3), sharey=True)
    databases = lookup([carma, entsoedata, ese, geo, opsd, wri],
               keys=[ 'CARMA', 'ENTSOE','ESE', 'GEO','OPSD', 'WRI'], by='Fueltype')

    databases.plot(kind='bar', ax=ax1, edgecolor='none')
    datamatched = lookup(matched, by='Fueltype')
    datamatched.index.name=''
    datamatched.name='Matched Database'
    datamatched.plot(kind='bar', ax=ax2, #color=cmap[3:4],
                     edgecolor='none')
    ax2.legend()
    ax1.set_ylabel('Capacity [GW]')
    ax1.xaxis.grid(False)
    ax2.xaxis.grid(False)
    fig.tight_layout(pad=0.5)
    return fig, [ax1,ax2]
>>>>>>> 0b568892


def hbar_country_totals(dfs, keys, exclude_fueltypes=['Solar', 'Wind'],
                        figsize=(7,5), unit='GW'):
    with sns.axes_style('whitegrid'):
        fig, ax = plt.subplots(1,1, figsize=figsize)
        countrytotals = lookup(dfs,
                   keys=keys, by='Country',
                    exclude=exclude_fueltypes,show_totals=True,
                    unit=unit)
        countrytotals[::-1][1:].plot(kind="barh",
                           ax=ax, legend='reverse', edgecolor='none')
        ax.set_xlabel('Capacity [%s]'%unit)
        ax.yaxis.grid(False)
        ax.set_ylabel('')
        fig.tight_layout(pad=0.5)
        return fig, ax


def factor_comparison(dfs, keys, figsize=(7,5)):
    compare = lookup(dfs, show_totals=True,
              keys=keys, exclude=['Solar', 'Wind']).fillna(0.)
    n_fueltypes, n_countries = compare.shape

    compare.columns.labels
    c= [tech_colors2[i] for i in compare.index.values[:-1]] + ['gold']
    rcParams["axes.prop_cycle"] = cycler(color=c)

    #where both are zero,
    compare[compare.groupby(level=0, axis=1).transform(np.sum)<0.5]=np.nan

    fig, ax = plt.subplots(1,1, figsize=figsize)
    compare.T.plot(ax=ax, markevery=(0,2),
                   style='o', markersize=5)
    compare.T.plot(ax=ax, markevery=(1,2),
                   style='s', legend=None, markersize=4.5)

    lgd = ax.get_legend_handles_labels()

    for i,j in enumerate(compare.T.index.levels[0]):
        ax.plot(np.array([0,1])+(2*i), compare.T.loc[j])

    indexhandles = [Line2D([0.4,.6],[.4,.6], marker=m, linewidth=0.,
                                     markersize=msize,
                                     color='w', markeredgecolor='k', markeredgewidth=0.5)
                    for m, msize in [['o', 5.], ['s', 4.5]]]
    indexlabels = ['Matched Dataset', 'ENTSOE Stats']
    ax.add_artist(ax.legend(handles=indexhandles, labels=indexlabels))
    ax.legend(handles= lgd[0][:len(c)], labels=lgd[1][:len(c)]
               ,title=False, loc=2)

    ax.set_xlim(-1,n_countries)
    ax.xaxis.grid(False)
    ax.set_xticks(np.linspace(0.5,n_countries-1.5,n_countries/2))
    ax.set_xticklabels(compare.columns.levels[0].values, rotation=90)
    ax.set_xlabel('')
    ax.set_ylabel('Capacity [GW]')
    fig.tight_layout(pad=0.5)


def bar_decomissioning_curves(df=None, ylabel=None, title=None, legend_in_subplots=False):
    """
    Plots per country a decommissioning curve as a bar chart with capacity on y-axis,
    period on x-axis and categorized by fueltype.
    """
    if ylabel is None:
        ylabel = 'Capacity [GW]'
    if df is None:
        df = Carma_ENTSOE_ESE_GEO_OPSD_WEPP_WRI_matched_reduced_VRE()
        if df is None:
            raise RuntimeError("The data to be plotted does not yet exist.")
    df = df.copy()

    df.loc[:,'Life'] = df.Fueltype.map(fueltype_to_life())

    # Insert periodwise capacities
    df.loc[:,2015] = df.loc[:,'Capacity']
    for yr in range(2020, 2055, 5):
        df.loc[yr<=(df.loc[:,'YearCommissioned']+df.loc[:,'Life']),yr] = df.loc[:,'Capacity']
        df.loc[:,yr].fillna(0., inplace=True)

    # Presettings for the plots
    font={#'family' : 'normal',
          #'weight' : 'bold',
          'size'   : 16}
    plt.rc('font', **font)

    nrows, ncols = gather_nrows_ncols(len(set(df.Country)))
    fig, ax = plt.subplots(nrows=nrows, ncols=ncols, sharex=True, sharey=False,
                           squeeze=False, figsize=(32/1.2,18/1.2))
    data_countries = df.groupby(['Country'])
    i,j = [0,0]
    labels_mpatches = collections.OrderedDict()
    for country in sorted(set(df.Country)):
        if j==ncols:
            i+=1
            j=0
        cntry_grp = data_countries.get_group(country)
        stats = pd.DataFrame(columns=[2015,2020,2025,2030,2035,2040,2045,2050])
        for yr in range(2015, 2055, 5):
            k = cntry_grp.groupby(['Fueltype']).sum()/1000
            stats.loc[:,yr] = k[yr]
        colors = stats.index.to_series().map(fueltype_to_color()).tolist()
        stats.T.plot.bar(ax=ax[i,j],stacked=True,legend=False,color=colors)
        # Pass the legend information into the Ordered Dict
        if not legend_in_subplots:
            stats_handle, stats_labels = ax[i,j].get_legend_handles_labels()
            for u, v in enumerate(stats_labels):
                if v not in labels_mpatches:
                    labels_mpatches[v] = mpatches.Patch(color=colors[u], label=v)
        else:
            ax[i,j].legend(fontsize=9, loc='best')
        # Format the subplots nicely
        ax[i,j].set_facecolor('#d9d9d9')
        ax[i,j].set_axisbelow(True)
        ax[i,j].grid(color='white', linestyle='dotted')
        ax[i,j].set_title(country)
        ax[i,0].set_ylabel(ylabel)
        ax[-1,j].xaxis.label.set_visible(False)
        j+=1
    # After the loop, do the rest of the layouting.
    fig.tight_layout()
    if isinstance(title, str):
        fig.suptitle(title, fontsize=24)
        fig.subplots_adjust(top=0.93)
    if not legend_in_subplots:
        fig.subplots_adjust(bottom=0.08)
        labels_mpatches = collections.OrderedDict(sorted(labels_mpatches.items()))
        fig.legend(labels_mpatches.values(), labels_mpatches.keys(),
                   loc=8, ncol=len(labels_mpatches), facecolor='#d9d9d9')
    return fig, ax


def boxplot_gross_to_net():
    """
    """
    from .heuristics import gross_to_net_factors as gtn
    df = gtn(return_entire_data=True).loc[lambda df: df.energy_source_level_2!='Hydro']
    df.loc[:,'FuelTech'] = df.energy_source_level_2 +'\n(' + df.technology + ')'
    df = df.groupby('FuelTech').filter(lambda x: len(x)>=10)
    dfg = df.groupby('FuelTech')
#    stats = pd.DataFrame()
#    for grp, df_grp in dfg:
#        stats.loc[grp, 'n'] = len(df_grp)
#        stats.loc[grp, 'min'] = df_grp.ratio.min()
#        stats.loc[grp, 'median'] = df_grp.ratio.median()
#        stats.loc[grp, 'mean'] = df_grp.ratio.mean()
#        stats.loc[grp, 'max'] = df_grp.ratio.max()
    fig, ax = plt.subplots(figsize=(8,4.5))
    df.boxplot(ax=ax, column='ratio', by='FuelTech', rot=90, showmeans=True)
    ax.title.set_visible(False)
    ax.xaxis.label.set_visible(False)
    ax2 = ax.twiny()
    ax2.set_xlim(ax.get_xlim())
    ax2.set_xticks([i+1 for i in range(len(dfg))])
    ax2.set_xticklabels(['$n$=%d'%(len(v)) for k, v in dfg])
    fig.suptitle('')
    return fig, ax



#%% Plot utilities



def gather_comparison_data(include_WEPP=True, include_VRE=False, **kwargs):
    yr = kwargs.get('year', 2016)
    queryexpr = kwargs.get('queryexpr', 'Fueltype != "Solar" and Fueltype != "Wind" and Fueltype != "Geothermal"')
    # 1+2: WEPP itself + Reduced w/ WEPP
    if include_WEPP:
        wepp = WEPP()
        wepp.query('(YearCommissioned <= {:04d}) or (YearCommissioned != YearCommissioned)'.format(yr), inplace=True)

        if include_VRE:
            red_w_wepp = Carma_ENTSOE_ESE_GEO_OPSD_WEPP_WRI_matched_reduced_VRE()
        else:
            red_w_wepp = Carma_ENTSOE_ESE_GEO_OPSD_WEPP_WRI_matched_reduced()
            red_w_wepp.query(queryexpr, inplace=True)
            wepp.query(queryexpr, inplace=True)
        red_w_wepp.query('(YearCommissioned <= {:04d}) or (YearCommissioned != YearCommissioned)'.format(yr), inplace=True)
    else:
        wepp = None
        red_w_wepp = None
    # 3: Reduced w/o WEPP
    if include_VRE:
        red_wo_wepp = Carma_ENTSOE_ESE_GEO_OPSD_WRI_matched_reduced_VRE()
    else:
        red_wo_wepp = Carma_ENTSOE_ESE_GEO_OPSD_WRI_matched_reduced()
        red_wo_wepp.query(queryexpr, inplace=True)
    red_wo_wepp.query('(YearCommissioned <= {:04d}) or (YearCommissioned != YearCommissioned)'.format(yr), inplace=True)
    # 4: Statistics
    statistics = Capacity_stats()
    statistics.Fueltype.replace({'Mixed fuel types':'Other'}, inplace=True)
    statistics.query(queryexpr, inplace=True)
    return red_w_wepp, red_wo_wepp, wepp, statistics


def matchcount_stats(df):
    """
    Plots the number of matches against the number of involved databases, across all databases.
    """
    df = df.copy().iloc[:,0:7]
    df.loc[:,'MatchCount'] = df.notnull().sum(axis=1)
    df.groupby(['MatchCount']).size().plot.bar()
    return


def gather_nrows_ncols(x):
    """
    Derives [nrows, ncols] based on x plots, so that a subplot looks nicely.

    Parameters
    ----------
    x : int, Number of subplots between [0, 42]
    """
    import math
    def calc(n, m):
        while (n*m < x): m += 1
        return n, m

    if not isinstance(x, int):
        raise ValueError('An integer needs to be passed to this function.')
    elif x <= 0:
        raise ValueError('The given number of subplots is less or equal zero.')
    elif x > 42:
        raise ValueError('Are you sure that you want to put more than 42 subplots in one diagram?\n'+\
                         'You better don\'t, it looks squeezed. Otherwise adapt the code.')
    k = math.sqrt(x)
    if k.is_integer():
        return [int(k), int(k)] #square format
    else:
        k = int(math.floor(k))
        # Solution 1
        n, m = calc(k, k+1)
        sol1 = n*m
        # Solution 2:
        n, m = calc(k-1, k+1)
        sol2 = n*m
        if sol2 > sol1: n, m = calc(k, k+1)
        return [n, m]

def make_handler_map_to_scale_circles_as_in(ax, dont_resize_actively=False):
    fig = ax.get_figure()
    def axes2pt():
        return np.diff(
                ax.transData.transform([(0,0), (1,1)]), axis=0)[0] * (72./fig.dpi)
    ellipses = []
    if not dont_resize_actively:
        def update_width_height(event):
            dist = axes2pt()
            for e, radius in ellipses: e.width, e.height = 2. * radius * dist
        fig.canvas.mpl_connect('resize_event', update_width_height)
        ax.callbacks.connect('xlim_changed', update_width_height)
        ax.callbacks.connect('ylim_changed', update_width_height)

    def legend_circle_handler(legend, orig_handle, xdescent, ydescent,
                              width, height, fontsize):
        w, h = 2. * orig_handle.get_radius() * axes2pt()
        e = Ellipse(xy=(0.5*width-0.5*xdescent, 0.5*height-0.5*ydescent),
                        width=w, height=w)
        ellipses.append((e, orig_handle.get_radius()))
        return e
    return {Circle: HandlerPatch(patch_func=legend_circle_handler)}

def make_legend_circles_for(sizes, scale=1.0, **kw):
    return [Circle((0,0), radius=(s/scale)**0.5, **kw) for s in sizes]

def draw_basemap(resolution='l', ax=None,country_linewidth=0.5, coast_linewidth=
                     1.0, zorder=None,  **kwds):
    if ax is None:
        ax = plt.gca()
    m = Basemap(*(ax.viewLim.min + ax.viewLim.max), resolution=resolution, ax=ax, **kwds)
    m.drawcoastlines(linewidth=coast_linewidth, zorder=zorder)
    m.drawcountries(linewidth=country_linewidth, zorder=zorder)
    return m


orderdedfuels = ['Hydro', #'Solar', 'Wind',
                     'Nuclear','Hard Coal', 'Lignite', 'Oil', 'Natural Gas','Other']
<|MERGE_RESOLUTION|>--- conflicted
+++ resolved
@@ -43,7 +43,6 @@
 
 
 def powerplant_map():
-<<<<<<< HEAD
     with sns.axes_style('darkgrid'):
         df = set_uncommon_fueltypes_to_other(Carma_ENTSOE_ESE_GEO_OPSD_WRI_matched_reduced())
         shown_fueltypes = ['Hydro', 'Natural Gas', 'Nuclear', 'Hard Coal', 'Lignite', 'Oil']
@@ -71,34 +70,6 @@
                    handler_map=make_handler_map_to_scale_circles_as_in(ax),
                    ncol=3, loc="upper left", frameon=False, fontsize=11)
         return fig, ax
-=======
-    df = set_uncommon_fueltypes_to_other(Carma_ENTSOE_ESE_GEO_OPSD_WRI_matched_reduced())
-    shown_fueltypes = ['Hydro', 'Natural Gas', 'Nuclear', 'Hard Coal', 'Lignite', 'Oil']
-    df = df[df.Fueltype.isin(shown_fueltypes) & df.lat.notnull()]
-    fig, ax = plt.subplots(figsize=(7,5))
-
-    scale = 5e1
-
-    #df.plot.scatter('lon', 'lat', s=df.Capacity/scale, c=df.Fueltype.map(utils.tech_colors),
-    #                ax=ax)
-    ax.scatter(df.lon, df.lat, s=df.Capacity/scale, c=df.Fueltype.map(tech_colors2))
-
-    ax.set_xlabel('')
-    ax.set_ylabel('')
-    draw_basemap()
-    ax.set_xlim(-13, 34)
-    ax.set_ylim(35, 71.65648314)
-    ax.set_axis_bgcolor('white')
-    fig.tight_layout(pad=0.5)
-
-    legendcols = pd.Series(tech_colors2).reindex(shown_fueltypes)
-    handles = sum(legendcols.apply(lambda x :
-        make_legend_circles_for([10.], scale=scale, facecolor=x)).tolist(), [])
-    fig.legend(handles, legendcols.index,
-               handler_map=make_handler_map_to_scale_circles_as_in(ax),
-               ncol=3, loc="upper left", frameon=False, fontsize=11)
-    return fig, ax
->>>>>>> 0b568892
 
 
 def bar_comparison_single_matched(df=None, cleaned=True, use_saved_aggregation=True):
@@ -356,7 +327,6 @@
     opsd.Capacity = opsd.Capacity/1000.
     entsoedata.Capacity =  entsoedata.Capacity/1000.
 
-<<<<<<< HEAD
     with sns.axes_style('whitegrid'):
         fig, (ax1,ax2) = plt.subplots(1,2, figsize=figsize, sharey=True)
         databases = lookup([carma, entsoedata, ese, geo, opsd, wri], 
@@ -374,24 +344,6 @@
         ax2.xaxis.grid(False)
         fig.tight_layout(pad=0.5)
         return fig, [ax1,ax2]
-=======
-    fig, (ax1,ax2) = plt.subplots(1,2, figsize=(7,3), sharey=True)
-    databases = lookup([carma, entsoedata, ese, geo, opsd, wri],
-               keys=[ 'CARMA', 'ENTSOE','ESE', 'GEO','OPSD', 'WRI'], by='Fueltype')
-
-    databases.plot(kind='bar', ax=ax1, edgecolor='none')
-    datamatched = lookup(matched, by='Fueltype')
-    datamatched.index.name=''
-    datamatched.name='Matched Database'
-    datamatched.plot(kind='bar', ax=ax2, #color=cmap[3:4],
-                     edgecolor='none')
-    ax2.legend()
-    ax1.set_ylabel('Capacity [GW]')
-    ax1.xaxis.grid(False)
-    ax2.xaxis.grid(False)
-    fig.tight_layout(pad=0.5)
-    return fig, [ax1,ax2]
->>>>>>> 0b568892
 
 
 def hbar_country_totals(dfs, keys, exclude_fueltypes=['Solar', 'Wind'],
