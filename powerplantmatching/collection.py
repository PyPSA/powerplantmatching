# -*- coding: utf-8 -*-
# Copyright 2015-2016 Fabian Hofmann (FIAS), Jonas Hoersch (FIAS)

# This program is free software; you can redistribute it and/or
# modify it under the terms of the GNU General Public License as
# published by the Free Software Foundation; either version 3 of the
# License, or (at your option) any later version.

# This program is distributed in the hope that it will be useful,
# but WITHOUT ANY WARRANTY; without even the implied warranty of
# MERCHANTABILITY or FITNESS FOR A PARTICULAR PURPOSE.  See the
# GNU General Public License for more details.

# You should have received a copy of the GNU General Public License
# along with this program.  If not, see <http://www.gnu.org/licenses/>.
"""
Processed datasets of merged and/or adjusted data
"""
from __future__ import print_function

from .utils import set_uncommon_fueltypes_to_other, _data_in, _data_out
from .data import data_config, OPSD, ESE
from .cleaning import aggregate_units
from .matching import combine_multiple_datasets, reduce_matched_dataframe
from .heuristics import (extend_by_non_matched, extend_by_VRE,
<<<<<<< HEAD
                         remove_oversea_areas, manual_corrections,
                         average_empty_commyears)
=======
                         remove_oversea_areas, manual_corrections)
from .config import get_config
>>>>>>> b10c267b

import pandas as pd
import os
import ast
import logging

logger = logging.getLogger(__name__)


def collect(datasets, update=False, use_saved_aggregation=False,
            use_saved_matches=False, reduced=True,
            custom_config={}, **dukeargs):
    """
    Return the collection for a given list of datasets in matched or
    reduced form.

    Parameters
    ----------
    datasets : list or str
        list containing the dataset identifiers as str, or single str
    update : bool
        Do an horizontal update (True) or read from the cache file (False)
    use_saved_aggregation : bool
        Aggregate units based on cached aggregation group files (True)
        or to do an vertical update (False)
    use_saved_matches : bool
        Match datasets based on cached matched pair files (True)
        or to do an horizontal matching (False)
    reduced : bool
        Switch as to return the reduced (True) or matched (False) dataset.
    custom_config : dict
        Updates to the data_config dict from data module
    **dukeargs : keyword-args for duke
    """

    # Deal with the case that only one dataset is requested
    if isinstance(datasets, str):
        name = datasets
        conf = data_config[name].copy()
        conf.update(custom_config.get(name, {}))

        df = conf['read_function'](**conf.get('read_kwargs', {}))
        if not conf.get('aggregated_units', False):
            return aggregate_units(df,
                                   use_saved_aggregation=use_saved_aggregation,
                                   dataset_name=name)
        else:
            return df.assign(projectID=df.projectID.map(lambda x: {name: [x]}))

    datasets = sorted(datasets)
    logger.info('Collect combined dataset for {}'.format(', '.join(datasets)))
    outfn_matched = _data_out('Matched_{}.csv'
                              .format('_'.join(map(str.upper, datasets))))
    outfn_reduced = _data_out('Matched_{}_reduced.csv'
                              .format('_'.join(map(str.upper, datasets))))

    if not update and not os.path.exists(outfn_reduced
                                         if reduced else outfn_matched):
        logger.warning("Forcing update since the cache file is missing")
        update = True
        use_saved_aggregation = True

    if update:
        dfs = []
        for name in datasets:
            conf = data_config[name].copy()
            conf.update(custom_config.get(name, {}))

            df = conf['read_function'](**conf.get('read_kwargs', {}))
            if not conf.get('aggregated_units', False):
                df = aggregate_units(
                        df, use_saved_aggregation=use_saved_aggregation,
                        dataset_name=name,
                        **conf.get('clean_single_kwargs', {}))
            else:
                df = df.assign(projectID=df.projectID.map(
                        lambda x: {name: [x]}))
            dfs.append(df)
        matched = combine_multiple_datasets(
                dfs, datasets, use_saved_matches=use_saved_matches, **dukeargs)
        matched.to_csv(outfn_matched, index_label='id', encoding='utf-8')

        reduced_df = reduce_matched_dataframe(matched)
        reduced_df.to_csv(outfn_reduced, index_label='id', encoding='utf-8')

        return reduced_df if reduced else matched
    else:
        if reduced:
            sdf = pd.read_csv(outfn_reduced, index_col=0, encoding='utf-8')
        else:
            sdf = pd.read_csv(outfn_matched, index_col=0, header=[0, 1],
                              encoding='utf-8', low_memory=False)
        if 'projectID' in sdf and reduced:
            try:  # ast.literal_eval() seems to be unstable when NaN are given.
                sdf.projectID = (sdf.projectID.str.replace('\[nan\]', '[]')
                                 .apply(lambda df: ast.literal_eval(df)))
            except ValueError:
                logger.warn('Could not evaluate `projectID` str to dicts.')
                pass
        return sdf


def Collection(**kwargs):
    return collect(**kwargs)


def matched_data(config=None,
                 extend_by_vres=False,
                 extendby_kwargs={'use_saved_aggregation': True},
                 subsume_uncommon_fueltypes=False,
                 **collection_kwargs):
    """
    Return the full matched dataset including all data sources listed in
    config.yaml/matching_sources. The combined data is additionally extended
    by non-matched entries of sources given in
    config.yaml/fully_inculded_souces.


    Parameters
    ----------
    config : Dict, default None
            Define a configuration varying from the setting in config.yaml.
            Relevant keywords are 'matching_sources', 'fully_included_sources'.
    extend_by_vres : Boolean, default False
            Whether extend the dataset by variable renewable energy sources
            given by powerplantmatching.data.opsd_vres()
    extendby_kwargs : Dict, default {'use_saved_aggregation': True}
            Dict of keywordarguments passed to powerplatnmatchting.
            heuristics.extend_by_non_matched
    subsume_uncommon_fueltypes : Boolean, defautl False
            Whether to replace uncommon fueltype specification by 'Other'
    **collection_kwargs : kwargs
            keywordarguments passed to powerplantmatching.collection.Collection

    """
    if config is None:
        config = get_config()

    matched = Collection(config['matching_sources'], **collection_kwargs)

    for source in config['fully_included_sources']:
        matched = extend_by_non_matched(matched,
                                        source,
                                        config=config,
                                        **extendby_kwargs)

    # drop matches between only low reliability-data, this is necessary since
    # a lot of those are decommissioned, however some countries only appear in
    # GEO and CARMA
    matched = (matched[matched.projectID.apply(lambda x: x.keys() not in
               [['GEO', 'CARMA'], ['CARMA', 'GEO']]) |
               matched.Country.isin(['Croatia', 'Czech Republic', 'Estonia'])])

    if extend_by_vres:
        matched = extend_by_VRE(matched,
                                base_year=config['opsd_vres_base_year'])

    if subsume_uncommon_fueltypes:
        matched = set_uncommon_fueltypes_to_other(matched)
    return matched


def MATCHED_dataset(**kwargs):
    logger.warning('MATCHED_dataset deprecated soonly, please use matched_data'
                   ' instead')
    return matched_data(**kwargs)


#  ============================================================================
# From here on, functions will be deprecated soonly!

def Carma_ENTSOE_GEO_OPSD_WRI_matched(update=False,
                                      use_saved_matches=False,
                                      use_saved_aggregation=False):
    return Collection(['CARMA', 'ENTSOE', 'GEO', 'OPSD', 'WRI'],
                      update=update, use_saved_matches=use_saved_matches,
                      use_saved_aggregation=use_saved_aggregation,
                      reduced=False)


def Carma_ENTSOE_GEO_OPSD_WRI_matched_reduced(update=False,
                                              use_saved_matches=False,
                                              use_saved_aggregation=False):
    return Collection(['CARMA', 'ENTSOE', 'GEO', 'OPSD', 'WRI'],
                      update=update, use_saved_matches=use_saved_matches,
                      use_saved_aggregation=use_saved_aggregation,
                      reduced=True)


# --- The next two definitions include ESE as well ---

# unpublishable
def Carma_ENTSOE_ESE_GEO_OPSD_WRI_matched(update=False,
                                          use_saved_matches=False,
                                          use_saved_aggregation=False):
    return Collection(['CARMA', 'ENTSOE', 'ESE', 'GEO', 'OPSD', 'WRI'],
                      update=update,
                      use_saved_matches=use_saved_matches,
                      use_saved_aggregation=use_saved_aggregation,
                      reduced=False)


# unpublishable
def Carma_ENTSOE_ESE_GEO_OPSD_WRI_matched_reduced(update=False,
                                                  use_saved_matches=False,
                                                  use_saved_aggregation=False):
    return Collection(['CARMA', 'ENTSOE', 'ESE', 'GEO', 'OPSD', 'WRI'],
                      update=update, use_saved_matches=use_saved_matches,
                      use_saved_aggregation=use_saved_aggregation,
                      reduced=True)

# --- The next three definitions include ESE+IWPDCY as well ---


# unpublishable
def Carma_ENTSOE_ESE_GEO_IWPDCY_OPSD_WRI_matched(update=False,
                                                 use_saved_matches=False,
                                                 use_saved_aggregation=False):
    return Collection(['CARMA', 'ENTSOE', 'ESE', 'GEO',
                       'IWPDCY', 'OPSD', 'WRI'],
                      update=update, use_saved_matches=use_saved_matches,
                      use_saved_aggregation=use_saved_aggregation,
                      reduced=False)


# unpublishable
def Carma_ENTSOE_ESE_GEO_IWPDCY_OPSD_WRI_matched_reduced(
        update=False, use_saved_matches=False, use_saved_aggregation=False):
    return Collection(['CARMA', 'ENTSOE', 'ESE',
                       'GEO', 'IWPDCY', 'OPSD', 'WRI'],
                      update=update,
                      use_saved_matches=use_saved_matches,
                      use_saved_aggregation=use_saved_aggregation,
                      reduced=True)


# unpublishable
def Carma_ENTSOE_ESE_GEO_IWPDCY_OPSD_WRI_matched_reduced_VRE(
        update=False, use_saved_matches=False, use_saved_aggregation=False,
        update_concat=False, base_year=2016):
    if update_concat:
        logger.info('Read base reduced dataframe...')
        df = Collection(['CARMA', 'ENTSOE', 'ESE', 'GEO',
                         'IWPDCY', 'OPSD', 'WRI'],
                        update=update,
                        use_saved_matches=use_saved_matches,
                        use_saved_aggregation=use_saved_aggregation,
                        reduced=True)
        df = extend_by_VRE(df, base_year=base_year)
        df.to_csv(_data_out('Matched_CARMA_ENTSOE_ESE_GEO_'
                            'IWPDCY_OPSD_WRI_reduced_vre.csv'),
                  index_label='id', encoding='utf-8')
    else:
        logger.info('Read existing reduced_vre dataframe...')
        df = pd.read_csv(_data_out('Matched_CARMA_ENTSOE_ESE_GEO_'
                                   'IWPDCY_OPSD_WRI_reduced_vre.csv'),
                         index_col=0, encoding='utf-8')
    return df


# --- The next three definitions include ESE+IWPDCY+WEPP as well ---

# unpublishable
def Carma_ENTSOE_ESE_GEO_IWPDCY_OPSD_WEPP_WRI_matched(
        update=False, use_saved_matches=False, use_saved_aggregation=False):
    return Collection(['CARMA', 'ENTSOE', 'ESE', 'GEO',
                       'IWPDCY', 'OPSD', 'WEPP', 'WRI'],
                      update=update, use_saved_matches=use_saved_matches,
                      use_saved_aggregation=use_saved_aggregation,
                      reduced=False)


# unpublishable
def Carma_ENTSOE_ESE_GEO_IWPDCY_OPSD_WEPP_WRI_matched_reduced(
        update=False, use_saved_matches=False, use_saved_aggregation=False):
    return Collection(['CARMA', 'ENTSOE', 'ESE', 'GEO',
                       'IWPDCY', 'OPSD', 'WEPP', 'WRI'],
                      update=update,
                      use_saved_matches=use_saved_matches,
                      use_saved_aggregation=use_saved_aggregation,
                      reduced=True)


# unpublishable
def Carma_ENTSOE_ESE_GEO_IWPDCY_OPSD_WEPP_WRI_matched_reduced_VRE(
        update=False, use_saved_matches=False, use_saved_aggregation=False,
        base_year=2015, update_concat=False):
    if update_concat:
        logger.info('Read base reduced dataframe...')
        df = (Carma_ENTSOE_ESE_GEO_IWPDCY_OPSD_WEPP_WRI_matched_reduced(
                update=update,
                use_saved_matches=use_saved_matches,
                use_saved_aggregation=use_saved_aggregation)
              .pipe(manual_corrections)
              .pipe(average_empty_commyears)
              .pipe(extend_by_VRE, base_year=base_year, prune_beyond=True)
              .pipe(remove_oversea_areas))
        df.to_csv(_data_out('Matched_CARMA_ENTSOE_ESE_GEO_'
                            'IWPDCY_OPSD_WEPP_WRI_reduced_vre.csv'),
                  index_label='id', encoding='utf-8')
    else:
        logger.info('Read existing reduced_vre dataframe...')
        df = pd.read_csv(_data_out('Matched_CARMA_ENTSOE_ESE_GEO_'
                                   'IWPDCY_OPSD_WEPP_WRI_reduced_vre.csv'),
                         index_col=0, encoding='utf-8', low_memory=False)
    return df<|MERGE_RESOLUTION|>--- conflicted
+++ resolved
@@ -18,18 +18,14 @@
 """
 from __future__ import print_function
 
-from .utils import set_uncommon_fueltypes_to_other, _data_in, _data_out
-from .data import data_config, OPSD, ESE
+from .utils import set_uncommon_fueltypes_to_other, _data_out
+from .data import data_config
 from .cleaning import aggregate_units
 from .matching import combine_multiple_datasets, reduce_matched_dataframe
 from .heuristics import (extend_by_non_matched, extend_by_VRE,
-<<<<<<< HEAD
                          remove_oversea_areas, manual_corrections,
                          average_empty_commyears)
-=======
-                         remove_oversea_areas, manual_corrections)
 from .config import get_config
->>>>>>> b10c267b
 
 import pandas as pd
 import os
