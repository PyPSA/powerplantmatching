--- conflicted
+++ resolved
@@ -200,9 +200,9 @@
 GHPT:
   net_capacity: false
   reliability_score: 4
-<<<<<<< HEAD
-  fn: Global-Hydropower-Tracker-May-2023.csv
-  url: https://raw.githubusercontent.com/pz-max/gem-powerplant-data/main/Global-Hydropower-Tracker-latest.csv
+  status: ["operating", "retired", "construction"]
+  fn: Global-Hydropower-Tracker-April-2024.xlsx
+  url: https://tubcloud.tu-berlin.de/s/sEztyBLdJS5sNHY/download/Global-Hydropower-Tracker-April-2024.xlsx
 
 MASTR:
   net_capacity: true
@@ -210,12 +210,6 @@
   fn: bnetza_open_mastr_2023-08-08_B.zip
   url: https://zenodo.org/records/8225106/files/bnetza_open_mastr_2023-08-08_B.zip
 
-  
-=======
-  status: ["operating", "retired", "construction"]
-  fn: Global-Hydropower-Tracker-April-2024.xlsx
-  url: https://tubcloud.tu-berlin.de/s/sEztyBLdJS5sNHY/download/Global-Hydropower-Tracker-April-2024.xlsx
->>>>>>> c074fbdd
 # ---------------------------------------------------------------------------- #
 #                             Data Structure Config                            #
 # ---------------------------------------------------------------------------- #
