# Copyright 2016-2018 Fabian Hofmann (FIAS), Jonas Hoersch (KIT, IAI) and
# Fabian Gotzens (FZJ, IEK-STE)

# This program is free software; you can redistribute it and/or
# modify it under the terms of the GNU General Public License as
# published by the Free Software Foundation; either version 3 of the
# License, or (at your option) any later version.

# This program is distributed in the hope that it will be useful,
# but WITHOUT ANY WARRANTY; without even the implied warranty of
# MERCHANTABILITY or FITNESS FOR A PARTICULAR PURPOSE.  See the
# GNU General Public License for more details.

# You should have received a copy of the GNU General Public License
# along with this program.  If not, see <http://www.gnu.org/licenses/>.
"""
Functions for vertically cleaning a dataset.
"""
<<<<<<< HEAD

from __future__ import absolute_import, print_function
=======
>>>>>>> c074fbdd

import logging

import networkx as nx
import numpy as np
import pandas as pd
import unidecode
from deprecation import deprecated

from .core import get_config, get_obj_if_Acc
from .duke import duke
from .utils import get_name, set_column_name

logger = logging.getLogger(__name__)


def mode(x):
    """
    Get the most common value of a series.
    """
    return x.mode(dropna=False).at[0]


AGGREGATION_FUNCTIONS = {
    "Name": mode,
    "Fueltype": mode,
    "Technology": mode,
    "Set": mode,
    "Country": mode,
    "Capacity": "sum",
    "lat": "mean",
    "lon": "mean",
    "DateIn": "min",
    "DateRetrofit": "max",  # choose latest Retrofit-Year
    "DateMothball": "min",
    "DateOut": "max",
    "File": mode,
    "projectID": set,
    "EIC": set,
    "Duration": "sum",  # note this is weighted sum
    "Volume_Mm3": "sum",
    "DamHeight_m": "sum",
    "StorageCapacity_MWh": "sum",
    "Efficiency": "sum",  # note this is weighted mean
}


def clean_name(df, config=None):
    """
    Clean the name of a power plant list.

    Cleans the column "Name" of the database by deleting very frequent words
    and nonalphanumerical characters of the column. Returns a  reduced
    dataframe with nonempty Name-column.

    Parameters
    ----------
    df : pandas.Dataframe
        dataframe to be cleaned
    config : dict, default None
        Custom configuration, defaults to
        `powerplantmatching.config.get_config()`.

    """
    df = get_obj_if_Acc(df)

    if config is None:
        config = get_config()

    name = df.Name.astype(str).copy().apply(unidecode.unidecode)

    replace = config["clean_name"]["replace"]
    replace.setdefault("", [])

    for key, pattern in replace.items():
        if config["clean_name"]["remove_common_words"] and (key == ""):
            common_words = pd.Series(sum(name.str.split(), [])).value_counts()
            common_words = list(common_words[common_words >= 20].index)
            pattern += common_words
        if isinstance(pattern, list):
            # if pattern is a list, concat all entries in a case-insensitive regex
            pattern = r"(?i)" + "|".join([rf"\b{p}\b" for p in pattern])
        elif not isinstance(pattern, str):
            raise ValueError(f"Pattern must be string or list, not {type(pattern)}")
        name = name.str.replace(pattern, key, regex=True)

    if config["clean_name"]["remove_duplicated_words"]:
        name = name.str.replace(r"\b(\w+)(?:\W\1\b)+", r"\1", regex=True, case=False)
    name = name.str.strip().str.title().str.replace(r" +", " ", regex=True)

    return df.assign(Name=name).sort_values("Name")


@deprecated(deprecated_in="5.0", removed_in="0.6", details="Use `clean_name` instead.")
def clean_powerplantname(df, config=None):
    return clean_name(df, config=config)


def config_target_key(column):
    """
    Convert a column name to the key that is used to specify the target
    values in the config.

    Parameters
    ----------
    column : str
        Name of the column.

    Returns
    -------
    str
        Name of the key used in the config file.
    """
    if column.endswith("y"):
        column = column[:-1] + "ie"
    column = str.lower(column)
    return f"target_{column}s"


def gather_and_replace(df, mapping):
    """
    Search for patterns in multiple columns and return a series of represantativ keys.

    The function will return a series of unique identifiers given by the keys of the
    `mapping` dictionary. The order in the `mapping` dictionary determines which
    represantativ keys are calculated first. Note that these may be overwritten by
    the following mappings.

    Parameters
    ----------
    df : pandas.DataFrame
        DataFrame with columns that should be parsed.
    mapping : dict
        Dictionary mapping the represantativ keys to the regex patterns.
    """
    assert isinstance(mapping, dict)
    res = pd.Series(index=df.index, dtype=object)
    for key, pattern in mapping.items():
        if not pattern:
            # if pattern is not given, fall back to case-insensitive key
            pattern = rf"(?i)\b{key}\b"
        elif isinstance(pattern, list):
            # if pattern is a list, concat all entries in a case-insensitive regex
            pattern = r"(?i)" + "|".join([rf"\b{p}\b" for p in pattern])
        elif not isinstance(pattern, str):
            raise ValueError(f"Pattern must be string or list, not {type(pattern)}")
        where = df.astype(str).apply(lambda ds: ds.str.contains(pattern)).any(axis=1)
        res = res.where(~where, key)
    return res


def gather_specifications(
    df,
    target_columns=["Fueltype", "Technology", "Set"],
    parse_columns=["Name", "Fueltype", "Technology", "Set"],
    config=None,
):
    """
    Parse columns to collect representative keys.


    This function will parse the columns specified in `parse_columns` and collects
    the representative keys for each row in `target_columns`. The parsing is based
    on the config file.

    Parameters
    ----------
    df : pandas.DataFrame
        Power plant dataframe.
    target_columns : list, optional
        Columns where the representative keys will be collected,
        by default ["Fueltype", "Technology", "Set"]
    parse_columns : list, optional
        Columns that should be parsed, by default
        ["Name", "Fueltype", "Technology", "Set"]
    config : dict, default None
        Custom configuration, defaults to
        `powerplantmatching.config.get_config()`.

    Returns
    -------
    pandas.DataFrame
    """

    if config is None:
        config = get_config()

    cols = {}
    for c in target_columns:
        target_key = config_target_key(c)
        keys = config[target_key]
        cols[c] = gather_and_replace(df[parse_columns], keys)

    return df.assign(**cols)


def gather_fueltype_info(
    df, search_col=["Name", "Fueltype", "Technology"], config=None
):
    """
    Parses in a set of columns for distinct fueltype specifications.

    This function uses the mappings (key -> regex pattern) given
    by the `config` under the section `target_technologies`.
    The representative keys are set if any of the columns
    in `search_col` matches the regex pattern.

    Parameter
    ---------
    df : pandas.DataFrame
        DataFrame to be parsed.
    search_col : list, default is ["Name", "Fueltype", "Technology", "Set"]
        Set of columns to be parsed. Must be in `df`.
    config : dict, default None
        Custom configuration, defaults to
        `powerplantmatching.config.get_config()`.
    """
    if config is None:
        config = get_config()

    keys = config["target_fueltypes"]
    fueltype = gather_and_replace(df[search_col], keys)
    return df.assign(Fueltype=fueltype)


@deprecated(
    deprecated_in="0.5",
    removed_in="0.6",
    details="Use `gather_specifications` instead.",
)
def gather_technology_info(
    df, search_col=["Name", "Fueltype", "Technology", "Set"], config=None
):
    """
    Parses in a set of columns for distinct technology specifications.

    This function uses the mappings (key -> regex pattern) given
    by the `config` under the section `target_technologies`.
    The representative keys are set if any of the columns
    in `search_col` matches the regex pattern.

    Parameter
    ---------
    df : pandas.DataFrame
        DataFrame to be parsed.
    search_col : list, default is ["Name", "Fueltype", "Technology", "Set"]
        Set of columns to be parsed. Must be in `df`.
    config : dict, default None
        Custom configuration, defaults to
        `powerplantmatching.config.get_config()`.
    """
    if config is None:
        config = get_config()

    keys = config["target_technologies"]
    technology = gather_and_replace(df[search_col], keys)
    return df.assign(Technology=technology)


def gather_set_info(df, search_col=["Name", "Fueltype", "Technology"], config=None):
    """
    Parses in a set of columns for distinct Set specifications.

    This function uses the mappings (key -> regex pattern) given
    by the `config` under the section `target_sets`.
    The representative keys are set if any of the columns
    in `search_col` matches the regex pattern.

    Parameter
    ---------
    df : pandas.DataFrame
        DataFrame to be parsed.
    search_col : list, default is ["Name", "Fueltype", "Technology", "Set"]
        Set of columns to be parsed. Must be in `df`.
    config : dict, default None
        Custom configuration, defaults to
        `powerplantmatching.config.get_config()`.
    """
    if config is None:
        config = get_config()

    keys = config["target_sets"]
    Set = gather_and_replace(df[search_col], keys)
    return df.assign(Set=Set)


@deprecated(
    deprecated_in="0.5",
    removed_in="0.6",
)
def clean_technology(df, generalize_hydros=False):
    """
    Clean the 'Technology' by condensing down the value into one claim. This
    procedure might reduce the scope of information, however is crucial for
    comparing different data sources.

    Parameter
    ---------
    search_col : list, default is ['Name', 'Fueltype', 'Technology']
        Specify the columns to be parsed
    config : dict, default None
        Add custom specific configuration,
        e.g. powerplantmatching.config.get_config(target_countries='Italy'),
        defaults to powerplantmatching.config.get_config()

    """
    tech = df["Technology"].dropna()
    if len(tech) == 0:
        return df
    tech = tech.replace({" and ": ", ", " Power Plant": "", "Battery": ""}, regex=True)
    if generalize_hydros:
        tech[tech.str.contains("pump", case=False)] = "Pumped Storage"
        tech[tech.str.contains("reservoir|lake", case=False)] = "Reservoir"
        tech[tech.str.contains("run-of-river|weir|water", case=False)] = "Run-Of-River"
        tech[tech.str.contains("dam", case=False)] = "Reservoir"
    tech = tech.replace({"Gas turbine": "OCGT"})
    tech[tech.str.contains("combined cycle|combustion", case=False)] = "CCGT"
    tech[tech.str.contains("steam turbine|critical thermal", case=False)] = (
        "Steam Turbine"
    )
    tech[tech.str.contains("ocgt|open cycle", case=False)] = "OCGT"
    tech = (
        tech.str.title()
        .str.split(", ")
        .apply(lambda x: ", ".join(i.strip() for i in np.unique(x)))
    )
    tech = tech.replace({"Ccgt": "CCGT", "Ocgt": "OCGT"}, regex=True)
    return df.assign(Technology=tech)


def cliques(df, dataduplicates):
    """
    Locate cliques of units which are determined to belong to the same
    powerplant.  Return the same dataframe with an additional column
    "grouped" which indicates the group that the powerplant is
    belonging to.

    Parameters
    ----------
    df : pandas.Dataframe or string
        dataframe or csv-file which should be analysed
    dataduplicates : pandas.Dataframe or string
        dataframe or name of the csv-linkfile which determines the
        link within one dataset
    """
    #    df = read_csv_if_string(df)
    G = nx.DiGraph()
    G.add_nodes_from(df.index)
    G.add_edges_from((r.one, r.two) for r in dataduplicates.itertuples())
    H = G.to_undirected(reciprocal=True)

    grouped = pd.Series(np.nan, index=df.index)
    for i, inds in enumerate(nx.algorithms.clique.find_cliques(H)):
        grouped.loc[inds] = i

    return df.assign(grouped=grouped)


def aggregate_units(
    df,
    dataset_name=None,
    pre_clean_name=False,
    country_wise=True,
    config=None,
    **kwargs,
):
    """
    Vertical cleaning of the database. Cleans the "Name"-column, sums
    up the capacity of powerplant units which are determined to belong
    to the same plant.

    Parameters
    ----------
    df : pandas.Dataframe or string
        Dataframe or name to use for the resulting database
    dataset_name : str, default None
        Specify the name of your df, required if use_saved_aggregation is set
        to True.
    pre_clean_name : Boolean, default True
        Whether to clean the 'Name'-column before aggregating.
    country_wise : Boolean, default True
        Whether to aggregate only entries with a identical country.
    """
    deprecated_args = {"use_saved_aggregation", "save_aggregation"}
    used_deprecated_args = deprecated_args.intersection(kwargs)
    if used_deprecated_args:
        for arg in used_deprecated_args:
            kwargs.pop(arg)
        msg = "The following arguments were deprecated and are being ignored: "
        logger.warning(msg + f"{used_deprecated_args}")

    df = get_obj_if_Acc(df)

    if config is None:
        config = get_config()

    if dataset_name is None:
        ds_name = get_name(df)
    else:
        ds_name = dataset_name

    if df.empty:
        return df.pipe(set_column_name, ds_name)

    cols = config["target_columns"]
    weighted_cols = list({"Efficiency", "Duration"} & set(cols))
    str_cols = list({"Name", "Country", "Fueltype", "Technology", "Set"} & set(cols))
    props_for_groups = {k: v for k, v in AGGREGATION_FUNCTIONS.items() if k in cols}

    df = df.assign(
        lat=df.lat.astype(float),
        lon=df.lon.astype(float),
        **df[weighted_cols].mul(df.Capacity, axis=0),
        **df[str_cols].fillna("").astype(str),
    )
    if pre_clean_name:
        df = clean_name(df)

    logger.info(f"Aggregating blocks in data source '{ds_name}'.")

    if country_wise:
        countries = df.Country.unique()
        duplicates = pd.concat([duke(df.query("Country == @c")) for c in countries])
    else:
        duplicates = duke(df)

    df = cliques(df, duplicates)
    df = df.groupby("grouped").agg(props_for_groups)

<<<<<<< HEAD
    # Downcasting in replace is deprecated
    with pd.option_context("future.no_silent_downcasting", True):
        df[str_cols] = df[str_cols].replace("", np.nan).infer_objects(copy=False)
=======
    df[str_cols] = df[str_cols].replace("", pd.NA)
>>>>>>> c074fbdd

    df = (
        df.assign(
            **df[weighted_cols].div(df["Capacity"], axis=0).where(lambda df: df != 0)
        )
        .reset_index(drop=True)
        .pipe(clean_name)
        .reindex(columns=cols)
        .pipe(set_column_name, ds_name)
    )
    return df<|MERGE_RESOLUTION|>--- conflicted
+++ resolved
@@ -16,11 +16,8 @@
 """
 Functions for vertically cleaning a dataset.
 """
-<<<<<<< HEAD
 
 from __future__ import absolute_import, print_function
-=======
->>>>>>> c074fbdd
 
 import logging
 
@@ -450,13 +447,9 @@
     df = cliques(df, duplicates)
     df = df.groupby("grouped").agg(props_for_groups)
 
-<<<<<<< HEAD
     # Downcasting in replace is deprecated
     with pd.option_context("future.no_silent_downcasting", True):
-        df[str_cols] = df[str_cols].replace("", np.nan).infer_objects(copy=False)
-=======
-    df[str_cols] = df[str_cols].replace("", pd.NA)
->>>>>>> c074fbdd
+        df[str_cols] = df[str_cols].replace("", pd.NA).infer_objects(copy=False)
 
     df = (
         df.assign(
